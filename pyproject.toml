--- conflicted
+++ resolved
@@ -3,11 +3,7 @@
 build-backend = "setuptools.build_meta"
 
 [project]
-<<<<<<< HEAD
-requires-python = ">=3.11, <3.13" # < 3.13 required for tensorflow/numpy compatiblity for profiling
-=======
-requires-python = ">=3.11,<3.13"
->>>>>>> 4d278e2e
+requires-python = ">=3.11,<3.13" # < 3.13 required for tensorflow/numpy compatiblity for profiling
 name = "sparse_wf"
 version = "0.0.1"
 readme = "README.md"
