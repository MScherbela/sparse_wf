[build-system]
requires = ["setuptools>=61.0"]
build-backend = "setuptools.build_meta"

[project]
name = "sparse_wf"
version = "0.0.1"
readme = "README.md"
dependencies = [
    "jax[cuda12]==0.4.24",
    "flax",
    "optax",
    "chex",
    "tqdm",
    "einops",
    "numpy<2.0.0",
    "matplotlib",
    "folx",
    "pyscf",
    "seml[ssh_forward]",
    "tqdm",
    "wandb",
    "pytest",
    "wonderwords",
    "argcomplete",
    "nvidia-cudnn-cu12<=9",
]

[project.optional-dependencies]
dev = ["ruff", "pre-commit"]

[tool.ruff]
line-length = 120
exclude = ["src/sparse_wf/preliminary_experiments/*"]

[tool.ruff.lint]
# jaxtyping violates F722: https://docs.kidger.site/jaxtyping/faq/#flake8-or-ruff-are-throwing-an-error
# Do NOT ignore F821, because this can mask other legitimate errors. Instead use leading spaces in jaxtyping annotations to avoid this
# https://docs.kidger.site/jaxtyping/faq/#flake8-or-ruff-are-throwing-an-error
ignore = ["F722"]

[tool.mypy]
strict = false
exclude = ['src/sparse_wf/preliminary_experiments', 'analysis']
disable_error_code = ["valid-type", "import-untyped", "import-not-found"]

[tool.pytest.ini_options]
<<<<<<< HEAD
testpaths = ["tests"]
# addopts="-n 10"
=======
testpaths = [
    "tests"
]
>>>>>>> ffd0d775

[project.scripts]
sparse-wf-run = "sparse_wf.train_with_config:train_with_config"
sparse-wf-setup = "sparse_wf.setup_calculations:setup_calculations"

[tool.uv.sources]
seml = { editable = true, path = "../seml" }
folx = { editable = true, path = "../folx" }<|MERGE_RESOLUTION|>--- conflicted
+++ resolved
@@ -45,14 +45,7 @@
 disable_error_code = ["valid-type", "import-untyped", "import-not-found"]
 
 [tool.pytest.ini_options]
-<<<<<<< HEAD
 testpaths = ["tests"]
-# addopts="-n 10"
-=======
-testpaths = [
-    "tests"
-]
->>>>>>> ffd0d775
 
 [project.scripts]
 sparse-wf-run = "sparse_wf.train_with_config:train_with_config"
