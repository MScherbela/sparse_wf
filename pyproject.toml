[build-system]
requires = ["setuptools>=61.0"]
build-backend = "setuptools.build_meta"

[project]
name = "sparse_wf"
version = "0.0.1"
readme = "README.md"
dependencies = [
    "jax>=0.4.20",
    "jaxlib",
    "flax",
    "optax",
    "chex",
    "tqdm",
    "einops",
    "numpy",
    "matplotlib",
    "folx",
    "pyscf",
    "seml[ssh_forward]",
    "tqdm",
    "wandb",
<<<<<<< HEAD
    "pytest"
=======
    "wonderwords"
>>>>>>> 04816c30
]

[project.optional-dependencies]
dev = ["ruff", "pre-commit"]

[tool.ruff]
line-length = 120
exclude = ["src/sparse_wf/preliminary_experiments/*"]

[tool.ruff.lint]
# jaxtyping violates F722: https://docs.kidger.site/jaxtyping/faq/#flake8-or-ruff-are-throwing-an-error
ignore = ["F722"]

[tool.mypy]
strict = false
exclude = ["src/sparse_wf/preliminary_experiments"]
disable_error_code = ["valid-type", "import-untyped", "import-not-found"]

[tool.pytest.ini_options]
testpaths = [
    "tests"
]<|MERGE_RESOLUTION|>--- conflicted
+++ resolved
@@ -21,11 +21,8 @@
     "seml[ssh_forward]",
     "tqdm",
     "wandb",
-<<<<<<< HEAD
-    "pytest"
-=======
+    "pytest",
     "wonderwords"
->>>>>>> 04816c30
 ]
 
 [project.optional-dependencies]
