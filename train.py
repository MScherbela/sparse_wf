--- conflicted
+++ resolved
@@ -1,14 +1,7 @@
 import logging
-<<<<<<< HEAD
-import chex # noqa: F401
-# chex.fake_pmap_and_jit().start()
-import pathlib
-=======
 import os
 
->>>>>>> 3444f55b
 import jax
-# jax.config.update("jax_disable_jit", True)
 import jax.numpy as jnp
 import jax.tree_util as jtu
 import numpy as np
@@ -77,7 +70,6 @@
     mol = pyscf.gto.M(atom=molecule, basis=basis, spin=spin, unit="bohr")
     mol.build()
 
-<<<<<<< HEAD
     if model_args["model_name"] == "moon":
         logging.info("Use Moon model.")
         wf = SparseMoonWavefunction.create(mol, **model_args)
@@ -87,10 +79,6 @@
     else:
         raise ValueError(f"Model {model_args['model_name']} doesn't exist!")
 
-    key, subkey = jax.random.split(key)
-=======
-    # wf = SparseMoonWavefunction.create(mol, **model_args)
-    wf = DenseFermiNet.create(mol)
 
     # Setup random keys
     # the main key will always be identitcal on all processes
@@ -104,7 +92,6 @@
 
     # We want the parameters to be identical so we use the main_key here
     main_key, subkey = jax.random.split(main_key)
->>>>>>> 3444f55b
     params = wf.init(subkey)
     logging.info(f"Number of parameters: {sum(jnp.size(p) for p in jtu.tree_leaves(params))}")
 
