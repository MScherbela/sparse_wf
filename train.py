import logging
import os
from collections import Counter
from typing import Any, Sequence, cast

import jax
import jax.numpy as jnp
import jax.tree_util as jtu
import numpy as np
import pyscf
import tqdm
import wonderwords
from seml.experiment import Experiment
from seml.utils import flatten, merge_dicts
from sparse_wf.api import AuxData, LoggingArgs, ModelArgs, OptimizationArgs, PretrainingArgs
from sparse_wf.jax_utils import assert_identical_copies, copy_from_main, replicate
from sparse_wf.loggers import MultiLogger
from sparse_wf.mcmc import make_mcmc, make_width_scheduler, init_electrons
from sparse_wf.model.dense_ferminet import DenseFermiNet  # noqa: F401
from sparse_wf.model.moon import SparseMoonWavefunction  # noqa: F401
from sparse_wf.preconditioner import make_preconditioner
from sparse_wf.pretraining import make_pretrainer
from sparse_wf.systems.scf import make_hf_orbitals
from sparse_wf.optim import make_optimizer
from sparse_wf.update import make_trainer

jax.config.update("jax_default_matmul_precision", "float32")
jax.config.update("jax_enable_x64", False)
ex = Experiment()


ex.add_config("config/default.yaml")


def to_log_data(aux_data: AuxData) -> dict[str, float]:
    return jtu.tree_map(lambda x: np.asarray(x).mean().item(), aux_data)


def set_postfix(pbar: tqdm.tqdm, aux_data: dict[str, float]):
    pbar.set_postfix(jtu.tree_map(lambda x: f"{x:.4f}", aux_data))


def get_run_name(mol: pyscf.gto.Mole, name_keys: Sequence[str] | None, config):
    atoms = Counter([mol.atom_symbol(i) for i in range(mol.natm)])
    mol_name = "".join([f"{k}{v}" for k, v in atoms.items()])

    if name_keys:
        flat_config = flatten(config)
        config_name = "-".join([str(flat_config[k]) for k in name_keys])
        key_string = f"-{config_name}"
    else:
        key_string = ""

    array_id = os.environ.get("SLURM_ARRAY_JOB_ID", None)
    if array_id is not None:
        # We are running in slurm - here we get unique IDs via SLURM and seml
        exp_id = ex.current_run._id
        return f"{mol_name}{key_string}-{exp_id}-{array_id}"

    # If we are not running slurm let's just draw a random adjective and word
    adjective = wonderwords.RandomWord().word(include_parts_of_speech=["adjectives"], word_max_length=8)
    noun = wonderwords.RandomWord().word(include_parts_of_speech=["noun"], word_max_length=8)

    result = f"{mol_name}{key_string}-{adjective}-{noun}"
    return result


def update_logging_configuration(
    mol: pyscf.gto.Mole, db_collection: str, logging_args: LoggingArgs, config
) -> LoggingArgs:
    folder_name = db_collection if db_collection else os.environ.get("USER", "default")
    updates: dict[str, Any] = {}
    if logging_args.get("collection", None) is None:
        updates["collection"] = folder_name
    if logging_args["wandb"].get("project", None) is None:
        updates["wandb"] = dict(project=folder_name)
    if logging_args.get("name", None) is None:
        updates["name"] = get_run_name(mol, logging_args["name_keys"], config)
    if logging_args.get("comment", None) is None:
        updates["comment"] = None
    return cast(LoggingArgs, merge_dicts(logging_args, updates))


@ex.automain
def main(
    molecule: str,
    spin: int,
    model_args: ModelArgs,
    optimization: OptimizationArgs,
    pretraining: PretrainingArgs,
    batch_size: int,
    mcmc_steps: int,
    init_width: float,
    basis: str,
    seed: int,
    db_collection: str,
    logging_args: LoggingArgs,
):
    config = locals()

    mol = pyscf.gto.M(atom=molecule, basis=basis, spin=spin, unit="bohr")
    mol.build()

    loggers = MultiLogger(update_logging_configuration(mol, db_collection, logging_args, config))
    loggers.log_config(config)
    # initialize distributed training
    if int(os.environ.get("SLURM_NTASKS", 1)) > 1:
        jax.distributed.initialize()
    logging.info(f'Run name: {loggers.args["name"]}')
    logging.info(f"Using {jax.device_count()} devices across {jax.process_count()} processes.")

<<<<<<< HEAD
    mol = pyscf.gto.M(atom=molecule, basis=basis, spin=spin, unit="bohr")
    mol.build()

    wf = SparseMoonWavefunction.create(mol, **model_args)
    # wf = DenseFermiNet.create(mol)
=======
    # wf = SparseMoonWavefunction.create(mol, **model_args)
    wf = DenseFermiNet.create(mol)
>>>>>>> 9d745f9a

    # Setup random keys
    # the main key will always be identitcal on all processes
    main_key = jax.random.PRNGKey(seed)
    main_key = copy_from_main(replicate(main_key))[0]  # make sure that the main key is the same on all processes
    # the proc_key will be unique per process.
    main_key, subkey = jax.random.split(main_key)
    proc_key = jax.random.split(subkey, jax.process_count())[jax.process_index()]
    # device_keys will be unique per device.
    proc_key, subkey = jax.random.split(proc_key)
    device_keys = jax.random.split(subkey, jax.local_device_count())

    # We want the parameters to be identical so we use the main_key here
    main_key, subkey = jax.random.split(main_key)
    params = wf.init(subkey)
    logging.info(f"Number of parameters: {sum(jnp.size(p) for p in jtu.tree_leaves(params))}")

    # We want to initialize differently per process so we use the proc_key here
    proc_key, subkey = jax.random.split(proc_key)
    electrons = init_electrons(subkey, mol, batch_size)

    trainer = make_trainer(
        wf,
        make_mcmc(wf, mcmc_steps),
        make_width_scheduler(),
        make_optimizer(**optimization["optimizer_args"]),
        make_preconditioner(wf, optimization["preconditioner_args"]),
        optimization["clipping"],
    )
    # The state will only be fed into pmapped functions, i.e., we need a per device key
    state = trainer.init(device_keys, params, electrons, jnp.array(init_width))
    assert_identical_copies(state.params)

    pretrainer = make_pretrainer(trainer, make_hf_orbitals(mol, basis), make_optimizer(**pretraining["optimizer_args"]))
    state = pretrainer.init(state)

    logging.info("Pretraining")
    with tqdm.trange(pretraining["steps"]) as pbar:
        for _ in pbar:
            static = wf.input_constructor.get_static_input(state.electrons)
            state, aux_data = pretrainer.step(state, static)
            aux_data = to_log_data(aux_data)
            loggers.log(aux_data)
            if np.isnan(aux_data["loss"]):
                raise ValueError("NaN in pretraining loss")
            set_postfix(pbar, aux_data)

    state = state.to_train_state()
    assert_identical_copies(state.params)

    logging.info("Training")
    with tqdm.trange(optimization["steps"]) as pbar:
        for opt_step in pbar:
            static = wf.input_constructor.get_static_input(state.electrons)
            state, _, aux_data = trainer.step(state, static)
            aux_data = to_log_data(aux_data)
            loggers.log(dict(opt_step=opt_step, **aux_data))
            if np.isnan(aux_data["opt/E"]):
                raise ValueError("NaN in energy")
            set_postfix(pbar, aux_data)
    assert_identical_copies(state.params)
    loggers.store_blob(state.serialize(), "chkpt_final.msgpk")<|MERGE_RESOLUTION|>--- conflicted
+++ resolved
@@ -109,16 +109,11 @@
     logging.info(f'Run name: {loggers.args["name"]}')
     logging.info(f"Using {jax.device_count()} devices across {jax.process_count()} processes.")
 
-<<<<<<< HEAD
     mol = pyscf.gto.M(atom=molecule, basis=basis, spin=spin, unit="bohr")
     mol.build()
 
     wf = SparseMoonWavefunction.create(mol, **model_args)
     # wf = DenseFermiNet.create(mol)
-=======
-    # wf = SparseMoonWavefunction.create(mol, **model_args)
-    wf = DenseFermiNet.create(mol)
->>>>>>> 9d745f9a
 
     # Setup random keys
     # the main key will always be identitcal on all processes
