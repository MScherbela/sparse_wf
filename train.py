--- conflicted
+++ resolved
@@ -89,13 +89,8 @@
 
 @ex.automain
 def main(
-<<<<<<< HEAD
-    molecule: str,
-    spin: int,
+    molecule_args: MoleculeArgs,
     model: str,
-=======
-    molecule_args: MoleculeArgs,
->>>>>>> 04816c30
     model_args: ModelArgs,
     optimization: OptimizationArgs,
     pretraining: PretrainingArgs,
@@ -118,20 +113,12 @@
     logging.info(f'Run name: {loggers.args["name"]}')
     logging.info(f"Using {jax.device_count()} devices across {jax.process_count()} processes.")
 
-<<<<<<< HEAD
-    mol = pyscf.gto.M(atom=molecule, basis=basis, spin=spin, unit="bohr")
-    mol.build()
-
     if model == "moon":
         wf = SparseMoonWavefunction.create(mol, **model_args)
     elif model == "ferminet":
         wf = DenseFermiNet.create(mol)
     else:
         raise ValueError(f"Invalid model: {model}")
-=======
-    # wf = SparseMoonWavefunction.create(mol, **model_args)
-    wf = DenseFermiNet.create(mol)
->>>>>>> 04816c30
 
     # Setup random keys
     # the main key will always be identitcal on all processes
