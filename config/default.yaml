metadata:
  experiment_name: ""
  commit: ""
  cwd: ""

seed: 0

molecule_args:
  method: from_str
  database_args:
    hash: ""
    name: ""
    comment: ""
  from_str_args:
    atom: "Li 0 0 0; H 3 0 0"
    spin: 0
  chain_args:
    element: "H"
    distance: 2.0
    n: 10
  basis: sto-6g
  pseudopotentials: [] # list of elements for which to use pseudopotentials

model: moon

model_args:
  n_determinants: 4
  spin_restricted: false
  embedding:
    embedding: new_sparse
    new:
      cutoff: 3.0
      cutoff_1el: 20.0
      feature_dim: 256
      pair_mlp_widths: [16, 8]
      pair_n_envelopes: 32
      low_rank_buffer: 2
      n_updates: 1
    moon:
      cutoff: 5.0
      cutoff_1el: 20.0
      feature_dim: 256
      nuc_mlp_depth: 4
      pair_mlp_widths: [16, 8]
      pair_n_envelopes: 32
      low_rank_buffer: 2
  jastrow:
    e_e_cusps: psiformer
    use_e_e_mlp: False
    use_mlp_jastrow: True
    use_log_jastrow: True
    mlp_width: 256
    mlp_depth: 2
    use_attention: True
    attention_heads: 16
    attention_dim: 16
  envelopes:
    envelope: isotropic
    isotropic_args:
      n_envelopes: 8
    glu_args:
      n_envelopes: 8
      width: 32
      depth: 2

logging_args:
  smoothing: 5000
  checkpoint_every: 5_000
  wandb:
    use: true
    entity: tum_daml_nicholas
    project: default
  file:
    use: true
    file_name: log.txt
  python:
    use: true
  name_keys: []
  out_directory: "."
  collection: ""
  comment: ""

optimization:
  energy_operator: sparse
  pp_grid_points:
    default: 12
    C: 4
    N: 4
    O: 4
    F: 4
    Ne: 4
    Na: 6
    Mg: 6
    Al: 6
    Si: 6
    P: 6
    S: 6
    Cl: 6
    Ar: 6
  steps: 100_000
  burn_in: 500
  max_batch_size: 16
  optimizer_args:
    lr_schedule: hyperbolic
    lr_schedule_args:
      constant:
        value: 1.0
      hyperbolic:
        init_value: 0.1
        decay: 1.0
        delay: 1000
        offset: 0
    transformations:
      - name: clip_by_global_norm
        args: []
        kwargs: { max_norm: 1.0 }
  preconditioner_args:
    preconditioner: spring_dense
    spring_args:
      damping: 1.0e-3
      decay_factor: 0.99
    spring_dense_args:
      damping: 1.0e-3
      decay_factor: 0.99
      max_batch_size: 16
      use_float64: true
    cg_args:
      damping: 1.0e-3
      maxiter: 100
    svd_args:
      damping: 1.0e-3
      ema_natgrad: 0.9
      ema_S: 0.9
      history_length: 200
  clipping:
    clip_local_energy: 5.0
    stat: median
  spin_operator_args:
    operator: none
<<<<<<< HEAD
    grad_scale: 1.e-4
  cutoff_transition_steps: 2000
=======
    grad_scale: 10
    clip_threshold: 5.0
    mask_threshold: 10.0
>>>>>>> 4d278e2e

pretraining:
  steps: 2_000
  sample_from: wf
  optimizer_args:
    lr_schedule: hyperbolic
    lr_schedule_args:
      hyperbolic:
        init_value: 0.001
        decay: 1.0
        delay: 1000
    transformations:
      - name: scale_by_adam
        args: []
        kwargs: {}
  reference: hf
  hf:
    x2c: false
    newton: false
    restricted: false
    restart: false
    smearing: 0.0
    cache_dir: null
    antiferromagnetic_broken_symmetry: false
    init_calc: null
    from_all_electron: false
    xc: null
  cas:
    active_orbitals: 8
    active_electrons: 8
    det_threshold: 0.05
    s2: -1

load_checkpoint: ""
extract_checkpoint: false
checkpoint_cutoff:
auto_requeue: 1

evaluation:
  steps: 0
  compute_energy: True
  overlap_states: []

batch_size: 4096

mcmc_args:
  proposal: "cluster-update"
  acceptance_target: 0.25
  all_electron_args:
    steps: 20
    init_width: 0.1
  single_electron_args:
    sweeps: 1
    init_width: 0.5
  cluster_update_args:
    sweeps: 1.0
    sweep_type: "sequential"
    init_width: 0.2
    max_cluster_radius: 2.0
    max_cluster_size: 5
  jump_steps: 0<|MERGE_RESOLUTION|>--- conflicted
+++ resolved
@@ -137,14 +137,10 @@
     stat: median
   spin_operator_args:
     operator: none
-<<<<<<< HEAD
-    grad_scale: 1.e-4
-  cutoff_transition_steps: 2000
-=======
     grad_scale: 10
     clip_threshold: 5.0
     mask_threshold: 10.0
->>>>>>> 4d278e2e
+  cutoff_transition_steps: 2000
 
 pretraining:
   steps: 2_000
