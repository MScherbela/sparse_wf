metadata:
  experiment_name: ""
  commit: ""
  cwd: ""

seed: 0

molecule_args:
  method: from_str
  args:
    atom: "Be 0 0 0"
    spin: 0
  basis: sto-6g

model: moon

model_args:
  cutoff: 10.0
  feature_dim: 256
  nuc_mlp_depth: 3
  pair_mlp_widths: [16, 8]
  pair_n_envelopes: 32
  n_determinants: 4
<<<<<<< HEAD
  use_e_e_cusp: True
=======
  n_envelopes: 8
  use_el_el_cusp: True
  mlp_jastrow:
    use: false
    embedding_n_hidden: [40,40]
    soe_n_hidden: [40,40]
  log_jastrow:
    use: false
    embedding_n_hidden: [40,40]
    soe_n_hidden: [40,40]
>>>>>>> 25893417

logging_args:
  smoothing: 5000
  wandb:
    use: true
    entity: tum_daml_nicholas
    project: default
  file:
    use: true
    file_name: log.txt
  name_keys: []
  out_directory: "."
  collection: ""
  comment: ""

optimization:
  steps: 100_000
  burn_in: 500
  optimizer_args:
    lr_schedule: hyperbolic
    lr_schedule_args:
      hyperbolic:
        init_value: 0.1
        decay: 1.0
        delay: 1000
    transformations:
      - name: clip_by_global_norm
        args: []
        kwargs: { max_norm: 1.0 }
  preconditioner_args:
    preconditioner: spring
    spring_args:
      damping: 1.e-3
      decay_factor: 0.99
    cg_args:
      damping: 1.e-3
      maxiter: 100
    svd_args:
      damping: 1.e-3
      ema_natgrad: 0.9
      ema_S: 0.9
      history_length: 200
  clipping:
    clip_local_energy: 5.0
    stat: median

pretraining:
  steps: 1_000
  optimizer_args:
    lr_schedule: hyperbolic
    lr_schedule_args:
      hyperbolic:
        init_value: 0.001
        decay: 1.0
        delay: 1000
    transformations:
      - name: clip_by_global_norm
        args: []
        kwargs: { max_norm: 1.0 }
      - name: scale_by_adam
        args: []
        kwargs: {}
      - name: scale_by_trust_ratio
        args: []
        kwargs: {}

batch_size: 512
mcmc_steps: 20
init_width: 0.1<|MERGE_RESOLUTION|>--- conflicted
+++ resolved
@@ -21,20 +21,16 @@
   pair_mlp_widths: [16, 8]
   pair_n_envelopes: 32
   n_determinants: 4
-<<<<<<< HEAD
+  n_envelopes: 8
   use_e_e_cusp: True
-=======
-  n_envelopes: 8
-  use_el_el_cusp: True
   mlp_jastrow:
     use: false
     embedding_n_hidden: [40,40]
-    soe_n_hidden: [40,40]
-  log_jastrow:
-    use: false
-    embedding_n_hidden: [40,40]
-    soe_n_hidden: [40,40]
->>>>>>> 25893417
+    soe_n_hidden:
+  # log_jastrow:
+  #   use: false
+  #   embedding_n_hidden: [40,40]
+  #   soe_n_hidden: [40,40]
 
 logging_args:
   smoothing: 5000
