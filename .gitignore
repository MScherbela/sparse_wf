--- conflicted
+++ resolved
@@ -164,10 +164,6 @@
 
 wandb/
 logs/
-<<<<<<< HEAD
 job.sh
 sparse_wf.txt
-
-=======
->>>>>>> 04816c30
 logs