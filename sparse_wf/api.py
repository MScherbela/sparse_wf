from dataclasses import dataclass
<<<<<<< HEAD
from typing import NamedTuple, Protocol, TypeAlias, Callable
=======
from typing import NamedTuple, Protocol, TypeAlias, TypedDict
>>>>>>> 73317ecf

import numpy as np
import optax
from flax import struct
from jaxtyping import Array, ArrayLike, Float, Integer, PRNGKeyArray, PyTree
from pyscf.scf.hf import SCF
from folx.api import FwdLaplArray

AnyArray = Array | list | np.ndarray
Int = Integer[Array, ""]


Position = Float[Array, "spatial=3"] | Float[np.ndarray, "spatial=3"] | tuple[float, float, float] | list[float]
Electrons = Float[Array, "*batch_dims n_electrons spatial=3"]
Spins = Integer[Array, "*batch_dims n_electrons"]
Nuclei = Float[Array, "n_nuclei spatial=3"]
Charges = Integer[Array, "n_nuclei"]
MeanField: TypeAlias = SCF

SlaterMatrix = Float[Array, "*batch_dims n_determinants n_electrons n_electrons"]
SlaterMatrices = tuple[SlaterMatrix, ...]
HFOrbitals = tuple[SlaterMatrix, SlaterMatrix]
OrbCoefficients = Float[Array, "n_determinants"]
Amplitude = Float[Array, "*batch_dims"]
LogAmplitude = Float[Array, "*batch_dims"]
WfSign = Integer[Array, "*batch_dims"]
SignedLogAmplitude = tuple[WfSign, LogAmplitude]

LocalEnergy = Float[Array, "*batch_dims"]
EnergyCotangent = Float[Array, "*batch_dims"]

Parameter = Float[Array, "..."]
Parameters: TypeAlias = PyTree[Parameter]
Gradients = Parameters

Width = Float[Array, ""]
PMove = Float[Array, ""]
PMoves = Float[PMove, "window_size"]

Damping = Float[Array, ""]
AuxData = PyTree[Float[Array, ""]]
Step = Integer[ArrayLike, ""]


############################################################################
# Wave function
############################################################################
ElectronElectronEdges = Integer[Array, "n_electrons n_nb_ee"]
ElectronNucleiEdges = Integer[Array, "n_electrons n_nb_en"]
NucleiElectronEdges = Integer[Array, "n_nuclei n_nb_ne"]
DistanceMatrix = Float[Array, "*batch_dims n1 n2"]


class NrOfNeighbours(NamedTuple):
    ee: int
    en: int
    ne: int


class NeighbourIndices(NamedTuple):
    ee: ElectronElectronEdges
    en: ElectronNucleiEdges
    ne: NucleiElectronEdges


NrOfDependencies = NamedTuple


class StaticInput(NamedTuple):
    n_neighbours: NrOfNeighbours
    n_deps: NrOfDependencies


Dependency = Integer[Array, "n_deps"]
Dependencies = Integer[Dependency, "*batch_dims"]
DependencyMap = Integer[Array, "*batch_dims n_center n_neighbour n_deps"]


class DynamicInput(NamedTuple):
    electrons: Electrons
    neighbours: NeighbourIndices


class DynamicInputWithDependencies(NamedTuple):
    electrons: Electrons
    neighbours: NeighbourIndices
    dependencies: tuple[Dependencies, ...]
    dep_maps: tuple[DependencyMap, ...]


class InputConstructor(Protocol):
    def get_static_input(self, electrons: Electrons) -> StaticInput: ...

    def get_dynamic_input(self, electrons: Electrons, static: StaticInput) -> DynamicInput: ...

    def get_dynamic_input_with_dependencies(
        self, electrons: Electrons, static: StaticInput
    ) -> DynamicInputWithDependencies: ...


class ClosedInputConstructor(Protocol):
    def __call__(self, electrons: Electrons) -> DynamicInput: ...


class Jastrow(Protocol):
    def __call__(self, electrons: Electrons, static: StaticInput) -> LogAmplitude: ...


class OrbitalFn(Protocol):
    def __call__(self, electrons: Electrons, static: StaticInput) -> SlaterMatrices: ...


class HFOrbitalFn(Protocol):
    def __call__(self, electrons: Electrons) -> HFOrbitals: ...


class HFOrbitalsToNNOrbitals(Protocol):
    def __call__(self, hf_orbitals: HFOrbitals) -> SlaterMatrices: ...


class OrbitalModel(Protocol):
    __call__: OrbitalFn
    transform_hf_orbitals: HFOrbitalsToNNOrbitals


class SLogPsi(Protocol):
    def __call__(self, electrons: Electrons, static: StaticInput) -> SignedLogAmplitude: ...


class LogPsi(Protocol):
    def __call__(self, electrons: Electrons, static: StaticInput) -> LogAmplitude: ...


class ParameterizedOrbitalFunction(Protocol):
    def __call__(self, params: Parameters, electrons: Electrons, static: StaticInput) -> SlaterMatrices: ...


class ParameterizedSLogPsi(Protocol):
    def __call__(self, params: Parameters, electrons: Electrons, static: StaticInput) -> SignedLogAmplitude: ...


class ParameterizedLogPsi(Protocol):
    def __call__(self, params: Parameters, electrons: Electrons, static: StaticInput) -> LogAmplitude: ...


class ParameterizedLocalEnergy(Protocol):
    def __call__(self, params: Parameters, electrons: Electrons, static: StaticInput) -> FwdLaplArray: ...


class ParameterizedWaveFunction(Protocol):
    init: Callable[[PRNGKeyArray], Parameters]
    input_constructor: InputConstructor
    orbitals: ParameterizedOrbitalFunction
    hf_transformation: HFOrbitalsToNNOrbitals
    signed: ParameterizedSLogPsi
    __call__: ParameterizedLogPsi
    local_energy: ParameterizedLocalEnergy


class EnergyFn(Protocol):
    def __call__(self, params: Parameters, electrons: Electrons, static: StaticInput) -> LocalEnergy: ...


############################################################################
# MCMC
############################################################################
class ClosedLogLikelihood(Protocol):
    def __call__(self, electrons: Electrons) -> LogAmplitude: ...


class MCStep(Protocol):
    def __call__(
        self, key: PRNGKeyArray, params: Parameters, electrons: Electrons, static: StaticInput, width: Width
    ) -> tuple[Electrons, PMove]: ...


class WidthSchedulerState(NamedTuple):
    width: Width
    pmoves: PMoves
    i: Int


class InitWidthState(Protocol):
    def __call__(self, init_width: Width) -> WidthSchedulerState: ...


class UpdateWidthState(Protocol):
    def __call__(self, state: WidthSchedulerState, pmove: PMove) -> WidthSchedulerState: ...


class WidthScheduler(NamedTuple):
    init: InitWidthState
    update: UpdateWidthState


############################################################################
# Natural Gradient
############################################################################
class NaturalGradientState(NamedTuple):
    last_grad: Parameters


class NaturalGradientInit(Protocol):
    def __call__(self, params: Parameters) -> NaturalGradientState: ...


class NaturalGradientPreconditioner(Protocol):
    def __call__(
        self,
        params: Parameters,
        electrons: Electrons,
        static: StaticInput,
        dE_dlogpsi: EnergyCotangent,
        natgrad_state: NaturalGradientState,
    ) -> tuple[Gradients, NaturalGradientState, AuxData]: ...


class NaturalGradient(NamedTuple):
    init: NaturalGradientInit
    precondition: NaturalGradientPreconditioner


############################################################################
# Optimizer
############################################################################
class NaturalGradientOptState(NamedTuple):
    opt: optax.OptState
    natgrad: NaturalGradientState | None


class TrainingState(struct.PyTreeNode):
    params: Parameters
    electrons: Electrons
    opt_state: NaturalGradientOptState
    width_state: WidthSchedulerState


class UpdateFn(Protocol):
    def __call__(
        self,
        key: PRNGKeyArray,
        state: TrainingState,
        static: StaticInput,
    ) -> tuple[TrainingState, LocalEnergy, AuxData]: ...


class InitTrainState(Protocol):
    def __call__(
        self,
        key: PRNGKeyArray,
        params: Parameters,
        electrons: Electrons,
        init_width: Width,
    ) -> TrainingState: ...


@dataclass(frozen=True)
class Trainer:
    init: InitTrainState
    update: UpdateFn
    wave_function: ParameterizedWaveFunction
    mcmc: MCStep
    width_scheduler: WidthScheduler
    energy_fn: EnergyFn
    optimizer: optax.GradientTransformation
    natgrad: NaturalGradient | None


############################################################################
# Pretraining
############################################################################
class PretrainState(TrainingState):
    pre_opt_state: optax.OptState

    def to_train_state(self):
        return TrainingState(
            params=self.params,
            electrons=self.electrons,
            opt_state=self.opt_state,
            width_state=self.width_state,
        )


Loss = Float[Array, ""]


class InitPretrainState(Protocol):
    def __call__(
        self,
        training_state: TrainingState,
    ) -> PretrainState: ...


class UpdatePretrainFn(Protocol):
    def __call__(
        self, key: PRNGKeyArray, state: PretrainState, static: StaticInput
    ) -> tuple[PretrainState, AuxData]: ...


class Pretrainer(NamedTuple):
    init: InitPretrainState
    step: UpdatePretrainFn


############################################################################
# Arguments
############################################################################


class ModelArgs(TypedDict):
    hidden_size: int<|MERGE_RESOLUTION|>--- conflicted
+++ resolved
@@ -1,9 +1,5 @@
 from dataclasses import dataclass
-<<<<<<< HEAD
-from typing import NamedTuple, Protocol, TypeAlias, Callable
-=======
-from typing import NamedTuple, Protocol, TypeAlias, TypedDict
->>>>>>> 73317ecf
+from typing import NamedTuple, Protocol, TypeAlias, Callable, TypedDict
 
 import numpy as np
 import optax
