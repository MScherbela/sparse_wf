import os

os.environ["NVIDIA_TF32_OVERRIDE"] = "0"
os.environ["JAX_DEFAULT_DTYPE_BITS"] = "32"

# ruff: noqa: E402
from sparse_wf.api import LoggingArgs, ModelArgs, MoleculeArgs, OptimizationArgs, PretrainingArgs
import pyscf.gto
import wonderwords
from collections import Counter
from typing import Any, cast, Sequence
from seml import Experiment
from seml.utils import flatten, merge_dicts
from sparse_wf.train import main
from sparse_wf.system import get_molecule


def get_run_name(mol: pyscf.gto.Mole, name_keys: Sequence[str] | None, config):
    atoms = Counter([mol.atom_symbol(i) for i in range(mol.natm)])
    mol_name = "".join([f"{k}{v}" for k, v in atoms.items()])

    if name_keys:
        flat_config = flatten(config)
        config_name = "-".join([str(flat_config[k]) for k in name_keys])
        key_string = f"-{config_name}"
    else:
        key_string = ""

    array_id = os.environ.get("SLURM_ARRAY_JOB_ID", None)
    if array_id is not None:
        # We are running in slurm - here we get unique IDs via SLURM and seml
        exp_id = ex.current_run._id
        return f"{mol_name}{key_string}-{exp_id}-{array_id}"

    # If we are not running slurm let's just draw a random adjective and word
    adjective = wonderwords.RandomWord().word(include_parts_of_speech=["adjectives"], word_max_length=8)
    noun = wonderwords.RandomWord().word(include_parts_of_speech=["noun"], word_max_length=8)

    result = f"{mol_name}{key_string}-{adjective}-{noun}"
    return result


def update_logging_configuration(
    mol: pyscf.gto.Mole, db_collection: str | None, logging_args: LoggingArgs, config
) -> LoggingArgs:
    folder_name = db_collection if db_collection else os.environ.get("USER", "default")
    updates: dict[str, Any] = {}
    if logging_args.get("collection", None) is None:
        updates["collection"] = folder_name
    if logging_args["wandb"].get("project", None) is None:
        updates["wandb"] = dict(project=folder_name)
    if logging_args.get("name", None) is None:
        updates["name"] = get_run_name(mol, logging_args["name_keys"], config)
    if logging_args.get("comment", None) is None:
        updates["comment"] = None
    return cast(LoggingArgs, merge_dicts(logging_args, updates))


ex = Experiment()
ex.add_config("config/default.yaml")


@ex.automain
def seml_main(
    molecule_args: MoleculeArgs,
    model: str,
    model_args: ModelArgs,
    optimization: OptimizationArgs,
    pretraining: PretrainingArgs,
    batch_size: int,
    mcmc_steps: int,
    init_width: float,
    seed: int,
    db_collection: str | None,
    logging_args: LoggingArgs,
):
<<<<<<< HEAD
    mol = get_molecule(molecule_args)
    logging_args = update_logging_configuration(mol, logging_args["collection"], logging_args, locals())
=======
    mol = get_molecule(**molecule_args)
    logging_args = update_logging_configuration(mol, db_collection, logging_args, locals())
>>>>>>> 0fffb54f
    main(
        molecule_args=molecule_args,
        model=model,
        model_args=model_args,
        optimization=optimization,
        pretraining=pretraining,
        batch_size=batch_size,
        mcmc_steps=mcmc_steps,
        init_width=init_width,
        seed=seed,
        logging_args=logging_args,
    )<|MERGE_RESOLUTION|>--- conflicted
+++ resolved
@@ -74,13 +74,8 @@
     db_collection: str | None,
     logging_args: LoggingArgs,
 ):
-<<<<<<< HEAD
     mol = get_molecule(molecule_args)
-    logging_args = update_logging_configuration(mol, logging_args["collection"], logging_args, locals())
-=======
-    mol = get_molecule(**molecule_args)
     logging_args = update_logging_configuration(mol, db_collection, logging_args, locals())
->>>>>>> 0fffb54f
     main(
         molecule_args=molecule_args,
         model=model,
