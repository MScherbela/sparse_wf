import os

os.environ["NVIDIA_TF32_OVERRIDE"] = "0"
os.environ["JAX_DEFAULT_DTYPE_BITS"] = "32"

# ruff: noqa: E402
<<<<<<< HEAD
from sparse_wf.api import (
    LoggingArgs,
    ModelArgs,
    MoleculeArgs,
    OptimizationArgs,
    PretrainingArgs,
    MCMCArgs,
    EvaluationArgs,
)
=======
from collections import Counter
from typing import Any, Sequence, cast

>>>>>>> 131c2d10
import pyscf.gto
import wonderwords
from seml import Experiment
from seml.utils import flatten, merge_dicts
from sparse_wf.api import LoggingArgs, MCMCArgs, ModelArgs, MoleculeArgs, OptimizationArgs, PretrainingArgs
from sparse_wf.system import get_molecule
from sparse_wf.train import main


def get_run_name(mol: pyscf.gto.Mole, name_keys: Sequence[str] | None, config):
    atoms = Counter([mol.atom_symbol(i) for i in range(mol.natm)])
    mol_name = "".join([f"{k}{v}" for k, v in atoms.items()])

    if name_keys:
        flat_config = flatten(config)
        config_name = "-".join([str(flat_config[k]) for k in name_keys])
        key_string = f"-{config_name}"
    else:
        key_string = ""

    array_id = os.environ.get("SLURM_ARRAY_JOB_ID", None)
    if array_id is not None:
        # We are running in slurm - here we get unique IDs via SLURM and seml
        exp_id = ex.current_run._id
        return f"{mol_name}{key_string}-{exp_id}-{array_id}"

    # If we are not running slurm let's just draw a random adjective and word
    adjective = wonderwords.RandomWord().word(include_parts_of_speech=["adjectives"], word_max_length=8)
    noun = wonderwords.RandomWord().word(include_parts_of_speech=["noun"], word_max_length=8)

    result = f"{mol_name}{key_string}-{adjective}-{noun}"
    return result


def update_logging_configuration(
    mol: pyscf.gto.Mole, db_collection: str | None, logging_args: LoggingArgs, config
) -> LoggingArgs:
    folder_name = db_collection if db_collection else os.environ.get("USER", "default")
    updates: dict[str, Any] = {}
    if logging_args.get("collection", None) is None:
        updates["collection"] = folder_name
    if logging_args["wandb"].get("project", None) is None:
        updates["wandb"] = dict(project=folder_name)
    if logging_args.get("name", None) is None:
        updates["name"] = get_run_name(mol, logging_args["name_keys"], config)
    if logging_args.get("comment", None) is None:
        updates["comment"] = None
    return cast(LoggingArgs, merge_dicts(logging_args, updates))


ex = Experiment()
ex.add_config("config/default.yaml")


@ex.automain
def seml_main(
    molecule_args: MoleculeArgs,
    model: str,
    model_args: ModelArgs,
    optimization: OptimizationArgs,
    pretraining: PretrainingArgs,
    evaluation: EvaluationArgs,
    batch_size: int,
    mcmc_args: MCMCArgs,
    seed: int,
    db_collection: str | None,
    logging_args: LoggingArgs,
    load_checkpoint: str,
):
    mol = get_molecule(molecule_args)
    logging_args = update_logging_configuration(mol, db_collection, logging_args, locals())
    main(
        molecule_args=molecule_args,
        model=model,
        model_args=model_args,
        optimization=optimization,
        pretraining=pretraining,
        evaluation=evaluation,
        batch_size=batch_size,
        mcmc_args=mcmc_args,
        seed=seed,
        logging_args=logging_args,
        load_checkpoint=load_checkpoint,
    )<|MERGE_RESOLUTION|>--- conflicted
+++ resolved
@@ -4,7 +4,6 @@
 os.environ["JAX_DEFAULT_DTYPE_BITS"] = "32"
 
 # ruff: noqa: E402
-<<<<<<< HEAD
 from sparse_wf.api import (
     LoggingArgs,
     ModelArgs,
@@ -14,16 +13,12 @@
     MCMCArgs,
     EvaluationArgs,
 )
-=======
 from collections import Counter
 from typing import Any, Sequence, cast
-
->>>>>>> 131c2d10
 import pyscf.gto
 import wonderwords
 from seml import Experiment
 from seml.utils import flatten, merge_dicts
-from sparse_wf.api import LoggingArgs, MCMCArgs, ModelArgs, MoleculeArgs, OptimizationArgs, PretrainingArgs
 from sparse_wf.system import get_molecule
 from sparse_wf.train import main
 
