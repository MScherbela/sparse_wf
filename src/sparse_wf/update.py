--- conflicted
+++ resolved
@@ -58,11 +58,7 @@
     return e_loc
 
 
-<<<<<<< HEAD
-P, S = TypeVar("P"), TypeVar("S")
-=======
 P, S = TypeVar("P", bound=Parameters), TypeVar("S")
->>>>>>> 9dc11b2e
 
 
 def make_trainer(
@@ -87,11 +83,7 @@
         )
 
     @pmap(static_broadcasted_argnums=1)
-<<<<<<< HEAD
-    def step(state: TrainingState[P], static: S):
-=======
     def sampling_step(state: TrainingState[P], static: S):
->>>>>>> 9dc11b2e
         key, subkey = jax.random.split(state.key)
         electrons, pmove = mcmc_step(subkey, state.params, state.electrons, static, state.width_state.width)
         width_state = width_scheduler.update(state.width_state, pmove)
