--- conflicted
+++ resolved
@@ -115,17 +115,10 @@
     @pmap(static_broadcasted_argnums=1)
     def step(state: TrainingState[P, SS], static: StaticInput[S]):
         key, subkey = jax.random.split(state.key)
-<<<<<<< HEAD
         electrons, stats = mcmc_step(subkey, state.params, state.electrons, static, state.width_state.width)
         width_state = width_scheduler.update(state.width_state, stats["mcmc/pmove"])
-        energy = batched_vmap(wave_function.local_energy, in_axes=(None, 0, None), max_batch_size=max_batch_size)(
+        energy = batched_vmap(energy_fn, in_axes=(None, 0, None), max_batch_size=max_batch_size)(
             state.params, electrons, static.model
-=======
-        electrons, pmove = mcmc_step(subkey, state.params, state.electrons, static, state.width_state.width)
-        width_state = width_scheduler.update(state.width_state, pmove)
-        energy = batched_vmap(energy_fn, in_axes=(None, 0, None), max_batch_size=max_batch_size)(
-            state.params, electrons, static
->>>>>>> 987ad540
         )
         energy_diff = local_energy_diff(energy, **clipping_args)
 
