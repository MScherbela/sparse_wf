--- conflicted
+++ resolved
@@ -20,12 +20,17 @@
     Width,
     WidthScheduler,
 )
-<<<<<<< HEAD
 from sparse_wf.hamiltonian import make_local_energy
-from sparse_wf.jax_utils import pgather, pmap, pmean, replicate, plogsumexp, vmap_reduction, pmax_if_pmap
-=======
-from sparse_wf.jax_utils import pgather, pmap, pmean, replicate, plogsumexp, PMAP_AXIS_NAME
->>>>>>> 8ff227a1
+from sparse_wf.jax_utils import (
+    pgather,
+    pmap,
+    pmean,
+    replicate,
+    plogsumexp,
+    vmap_reduction,
+    pmax_if_pmap,
+    PMAP_AXIS_NAME,
+)
 from sparse_wf.tree_utils import tree_dot
 
 
@@ -102,11 +107,7 @@
             step=replicate(jnp.zeros([], jnp.int32)),
         )
 
-<<<<<<< HEAD
-    @pmap(static_broadcasted_argnums=(1, 2, 3, 4))
-=======
     # @pmap(static_broadcasted_argnums=(1, 2, 3))
->>>>>>> 8ff227a1
     def sampling_step(
         state: TrainingState[P, SS], static: S, pp_static: S, compute_energy: bool, overlap_fn: Callable | None = None
     ):
@@ -138,14 +139,9 @@
 
         return state, aux_data, stats, pp_static_max
 
-<<<<<<< HEAD
-    @pmap(static_broadcasted_argnums=(1, 2))
+    # @pmap(static_broadcasted_argnums=(1, 2))
     def step(state: TrainingState[P, SS], static: S, pp_static: S):
         batch_size = state.electrons.shape[0]
-=======
-    # @pmap(static_broadcasted_argnums=1)
-    def step(state: TrainingState[P, SS], static: StaticInput):
->>>>>>> 8ff227a1
         key, subkey = jax.random.split(state.key)
         electrons, stats = mcmc_step(subkey, state.params, state.electrons, static, state.width_state.width)
         width_state = width_scheduler.update(state.width_state, stats.pmove)
@@ -171,7 +167,7 @@
         )
         aux_data.update(preconditioner_aux)
         aux_data["opt/update_norm"] = tree_dot(natgrad, natgrad) ** 0.5
-        aux_data["opt/elec_max_extend"] = jnp.abs(electrons).max()  # TODO: remove?
+        aux_data["opt/elec_max_extend"] = jnp.abs(electrons).max()
 
         updates, opt = optimizer.update(natgrad, state.opt_state.opt, state.params)
         params = optax.apply_updates(state.params, updates)
@@ -194,8 +190,8 @@
 
     return Trainer(
         init=init,
-        step=jax.pmap(step, PMAP_AXIS_NAME, static_broadcasted_argnums=1),
-        sampling_step=jax.pmap(sampling_step, PMAP_AXIS_NAME, static_broadcasted_argnums=(1, 2, 3)),
+        step=jax.pmap(step, PMAP_AXIS_NAME, static_broadcasted_argnums=(1, 2)),
+        sampling_step=jax.pmap(sampling_step, PMAP_AXIS_NAME, static_broadcasted_argnums=(1, 2, 3, 4)),
         wave_function=wave_function,
         mcmc=mcmc_step,
         width_scheduler=width_scheduler,
