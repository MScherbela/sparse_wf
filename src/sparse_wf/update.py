--- conflicted
+++ resolved
@@ -118,11 +118,7 @@
             state.opt_state.natgrad,  # type: ignore
         )
         aux_data.update(preconditioner_aux)
-<<<<<<< HEAD
-        aux_data["update_norm"] = tree_dot(natgrad, natgrad) ** 0.5
-=======
-        aux_data["opt/update_norm"] = tree_dot(gradient, gradient) ** 0.5
->>>>>>> 04816c30
+        aux_data["opt/update_norm"] = tree_dot(natgrad, natgrad) ** 0.5
 
         updates, opt = optimizer.update(natgrad, state.opt_state.opt, state.params)
         params = optax.apply_updates(state.params, updates)
