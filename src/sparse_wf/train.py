import logging
import os
import time
from typing import Any, Optional

os.environ["NVIDIA_TF32_OVERRIDE"] = "0"
# ruff: noqa: E402
import jax
import jax.numpy as jnp
import jax.tree_util as jtu
import numpy as np
<<<<<<< HEAD
from sparse_wf.api import (
    AuxData,
    LoggingArgs,
    ModelArgs,
    MoleculeArgs,
    OptimizationArgs,
    PretrainingArgs,
    EvaluationArgs,
    MCMCArgs,
    StaticInput,
)
from sparse_wf.static_args import StaticScheduler
from sparse_wf.jax_utils import assert_identical_copies, copy_from_main, replicate, pmap, pmax, get_from_main_process
from sparse_wf.loggers import MultiLogger
from sparse_wf.mcmc import init_electrons, make_mcmc, make_width_scheduler, MCMCStaticArgs

=======

from sparse_wf.api import AuxData, LoggingArgs, MCMCArgs, ModelArgs, MoleculeArgs, OptimizationArgs, PretrainingArgs
from sparse_wf.jax_utils import assert_identical_copies, copy_from_main, get_from_main_process, pmap, replicate
from sparse_wf.loggers import MultiLogger
from sparse_wf.mcmc import init_electrons, make_mcmc, make_width_scheduler
>>>>>>> 131c2d10
from sparse_wf.model.dense_ferminet import DenseFermiNet  # noqa: F401

# from sparse_wf.model.moon_old import SparseMoonWavefunction  # noqa: F401
from sparse_wf.model.wave_function import MoonLikeWaveFunction
from sparse_wf.optim import make_optimizer
from sparse_wf.preconditioner import make_preconditioner
from sparse_wf.pretraining import make_pretrainer
from sparse_wf.scf import make_hf_logpsi, make_hf_orbitals
from sparse_wf.spin_operator import make_spin_operator
from sparse_wf.system import get_molecule
from sparse_wf.update import make_trainer

jax.config.update("jax_default_matmul_precision", "float32")
jax.config.update("jax_enable_x64", True)


def to_log_data(aux_data: AuxData) -> dict[str, float]:
    return jtu.tree_map(lambda x: np.asarray(x).mean().item(), aux_data)


@pmap(static_broadcasted_argnums=(0, 3))
def get_gradients(logpsi_func, params, electrons, static):
    def get_grad(r):
        g = jax.grad(logpsi_func)(params, r, static)
        g = jtu.tree_flatten(g)[0]
        g = jnp.concatenate([x.flatten() for x in g])
        return g

    return jax.vmap(get_grad)(electrons)


def isnan(args):
    leaves = jtu.tree_leaves(args)
    return any(np.isnan(leave).any() for leave in leaves)


def main(
    molecule_args: MoleculeArgs,
    model: str,
    model_args: ModelArgs,
    optimization: OptimizationArgs,
    pretraining: PretrainingArgs,
    evaluation: EvaluationArgs,
    batch_size: int,
    mcmc_args: MCMCArgs,
    seed: int,
    logging_args: LoggingArgs,
    load_checkpoint: str,
    metadata: Optional[dict[str, Any]] = None,
):
    config = locals()

    mol = get_molecule(molecule_args)
    R = np.array(mol.atom_coords())
    n_el = sum(mol.nelec)

    loggers = MultiLogger(logging_args)
    loggers.log_config(config)
    # initialize distributed training
    if int(os.environ.get("SLURM_NTASKS", 1)) > 1:
        jax.distributed.initialize()
    logging.info(f'Run name: {loggers.args["name"]}')
    logging.info(f"Using {jax.device_count()} devices across {jax.process_count()} processes.")

    match model.lower().strip():
        case "moon":
            wf = MoonLikeWaveFunction.create(mol, **model_args)
        case "ferminet":
            wf = DenseFermiNet.create(mol)
        case _:
            raise ValueError(f"Invalid model: {model}")

    # Setup random keys
    # the main key will always be identitcal on all processes
    main_key = jax.random.PRNGKey(seed)
    main_key = copy_from_main(replicate(main_key))[0]
    # the proc_key will be unique per process.
    main_key, subkey = jax.random.split(main_key)
    proc_key = jax.random.split(subkey, jax.process_count())[jax.process_index()]
    # device_keys will be unique per device.
    proc_key, subkey = jax.random.split(proc_key)
    device_keys = jax.random.split(subkey, jax.local_device_count())

    # We want to initialize differently per process so we use the proc_key here
    proc_key, subkey = jax.random.split(proc_key)
    electrons = init_electrons(subkey, mol, batch_size)
    mcmc_step, mcmc_state = make_mcmc(wf, R, n_el, mcmc_args)
    mcmc_width_scheduler = make_width_scheduler()
    static_scheduler = StaticScheduler(n_el, len(R))

    # We want the parameters to be identical so we use the main_key here
    main_key, subkey = jax.random.split(main_key)
    params = wf.init(subkey, electrons[0])
    # params can still be different per process due to different sample, leading to different normalizations
    # Use the params from the main process across all devices
    params = get_from_main_process(params)
    n_params = sum(jnp.size(p) for p in jtu.tree_leaves(params))
    loggers.log_config(dict(n_params=n_params))

    trainer = make_trainer(
        wf,
        mcmc_step,
        mcmc_width_scheduler,
        make_optimizer(**optimization["optimizer_args"]),
        make_preconditioner(wf, optimization["preconditioner_args"]),
        optimization["clipping"],
        optimization["max_batch_size"],
        make_spin_operator(wf, optimization["spin_operator_args"]),
        optimization["energy_operator"],
    )
    # The state will only be fed into pmapped functions, i.e., we need a per device key
    state = trainer.init(device_keys, params, electrons, mcmc_state)
    if load_checkpoint:
        with open(load_checkpoint, "rb") as f:
            state = state.deserialize(f.read(), batch_size)
    assert_identical_copies(state.params)

    hf_orbitals_fn = make_hf_orbitals(mol)
    match pretraining["sample_from"].lower():
        case "hf":
            pretraining_mcmc_step = make_mcmc(make_hf_logpsi(hf_orbitals_fn), R, n_el, mcmc_args)[0]
        case "wf":
            pretraining_mcmc_step = mcmc_step
        case _:
            raise ValueError(f"Invalid pretraining sample_from: {pretraining['sample_from']}")

    pretrainer = make_pretrainer(
        wf, pretraining_mcmc_step, mcmc_width_scheduler, hf_orbitals_fn, make_optimizer(**pretraining["optimizer_args"])
    )
    state = pretrainer.init(state)
    model_static = pmap(jax.vmap(lambda r: pmax(wf.get_static_input(r))))(state.electrons)
    static = static_scheduler(StaticInput(model_static, MCMCStaticArgs(1)))

    logging.info("Pretraining")
    for step in range(pretraining["steps"]):
        state, aux_data = pretrainer.step(state, static)
        static = static_scheduler(aux_data["static/max"])  # type: ignore
        log_data = to_log_data(aux_data)
        log_data["pretrain/step"] = step
        loggers.log(log_data)
        if np.isnan(log_data["pretrain/loss"]):
            raise ValueError("NaN in pretraining loss")

    state = state.to_train_state()
    assert_identical_copies(state.params)

    logging.info("MCMC Burn-in")
    for _ in range(optimization["burn_in"]):
        state, aux_data = trainer.sampling_step(state, static, False)
        static = static_scheduler(aux_data["static/max"])  # type: ignore
        log_data = to_log_data(aux_data)
        loggers.log(log_data)

    logging.info("Training")
    for opt_step in range(optimization["steps"]):
        t0 = time.perf_counter()
        state, _, aux_data = trainer.step(state, static)
        static = static_scheduler(aux_data["static/max"])  # type: ignore
        log_data = to_log_data(aux_data)
        t1 = time.perf_counter()
        log_data["opt/t_step"] = t1 - t0
        log_data["opt/step"] = opt_step
        loggers.log(log_data)
        loggers.store_checkpoint(opt_step, state, "opt")
        if isnan(log_data):
            raise ValueError("NaN")

    assert_identical_copies(state.params)
    loggers.store_blob(state.serialize(), "chkpt_final.msgpk")

    logging.info("Evaluation")
    for eval_step in range(evaluation["steps"]):
        t0 = time.perf_counter()
        state, aux_data = trainer.sampling_step(state, static, evaluation["compute_energy"])
        static = static_scheduler(aux_data["static/max"])  # type: ignore
        log_data = to_log_data(aux_data)
        t1 = time.perf_counter()
        log_data["eval/t_step"] = t1 - t0
        log_data["eval/step"] = eval_step
        loggers.log(log_data)
        loggers.store_checkpoint(eval_step, state, "eval")<|MERGE_RESOLUTION|>--- conflicted
+++ resolved
@@ -9,7 +9,6 @@
 import jax.numpy as jnp
 import jax.tree_util as jtu
 import numpy as np
-<<<<<<< HEAD
 from sparse_wf.api import (
     AuxData,
     LoggingArgs,
@@ -25,14 +24,6 @@
 from sparse_wf.jax_utils import assert_identical_copies, copy_from_main, replicate, pmap, pmax, get_from_main_process
 from sparse_wf.loggers import MultiLogger
 from sparse_wf.mcmc import init_electrons, make_mcmc, make_width_scheduler, MCMCStaticArgs
-
-=======
-
-from sparse_wf.api import AuxData, LoggingArgs, MCMCArgs, ModelArgs, MoleculeArgs, OptimizationArgs, PretrainingArgs
-from sparse_wf.jax_utils import assert_identical_copies, copy_from_main, get_from_main_process, pmap, replicate
-from sparse_wf.loggers import MultiLogger
-from sparse_wf.mcmc import init_electrons, make_mcmc, make_width_scheduler
->>>>>>> 131c2d10
 from sparse_wf.model.dense_ferminet import DenseFermiNet  # noqa: F401
 
 # from sparse_wf.model.moon_old import SparseMoonWavefunction  # noqa: F401
