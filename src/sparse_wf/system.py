--- conflicted
+++ resolved
@@ -18,17 +18,12 @@
     assert hash is not None or name is not None or comment is not None
     from os import path
 
-<<<<<<< HEAD
-    with open(path.dirname(path.realpath(__file__)) + "/../../data/geometries.json") as inp:
-        geometries_by_hash = json.load(inp)
-=======
     try:
         with open("data/geometries.json") as inp:
             geometries_by_hash = json.load(inp)
     except FileNotFoundError:
         with open(path.dirname(path.realpath(__file__)) + "/../../data/geometries.json") as inp:
             geometries_by_hash = json.load(inp)
->>>>>>> 0fffb54f
     if hash:
         geom = geometries_by_hash[hash]
     if name:
