# %%
from sparse_wf.scf import run_hf
from sparse_wf.system import get_molecule
import yaml
import pandas as pd

DEFAULT_CACHE_DIR = "~/runs/pyscf_cache"


def load_yaml(fname):
    with open(fname, "r") as f:
        return yaml.safe_load(f)


<<<<<<< HEAD
# default_config = load_yaml(pathlib.Path(__file__).parent / "../../config/default.yaml")
default_config = load_yaml("/home/scherbelam20/develop/sparse_wf/config/default.yaml")
mol_config = default_config["molecule_args"]
# mol_config["basis"] = "cc-pVDZ"
# mol_config["pseudopotentials"] = []
hf_config = default_config["pretraining"]["hf"]
hf_config["cache_dir"] = DEFAULT_CACHE_DIR
hf_config["newton"] = True
# hf_config["restricted"] = True

spin_data = []
n_values = [2, 4, 6, 8, 12, 16, 20, 24, 36]
states = ["0deg_singlet", "90deg_triplet"]
geom_strings = [f"cumulene_C{n}H4_{state}" for n in n_values for state in states]
# geom_strings = ["cumulene_C24H4_0deg_singlet", "cumulene_C36H4_0deg_singlet"]
for geom_str in geom_strings:
    mol_config["database_args"]["comment"] = geom_str
    mol = get_molecule(mol_config)
    hf = run_hf(mol, hf_config)

    hf.max_cycle = 5
    energy = hf.kernel()
    s2, mult = hf.spin_square()
    print(f"Geom: {geom_str}, E: {energy}")
    print(f"S2: {s2}, mult: {mult}")
    spin_data.append(
        {
            "geom": geom_str,
            "s2": s2,
            "mult": mult,
            "E": energy,
        }
    )
df = pd.DataFrame(spin_data)
df.to_csv("cumulene_spin_data.csv", index=False)
=======
default_config = load_yaml(pathlib.Path(__file__).parent / "../../config/default.yaml")
config = load_yaml("config.yaml")
config["molecule_args"] = default_config["molecule_args"] | config.get("molecule_args", {})
config["hf"] = default_config["pretraining"]["hf"] | config.get("hf", {})

if config["hf"]["cache_dir"] is None:
    print(f"Setting pyscf cache dir as: {DEFAULT_CACHE_DIR}")
    config["hf"]["cache_dir"] = DEFAULT_CACHE_DIR

geom_names = [
    "01_Water_dimer",
    "01_Water_dimer_Dissociated",
    "02_Formic_acid_dimer",
    "02_Formic_acid_dimer_Dissociated",
    "03_Formamide_dimer",
    "03_Formamide_dimer_Dissociated",
    "04_Uracil_dimer_h-bonded",
    "04_Uracil_dimer_h-bonded_Dissociated",
    "05_Methane_dimer",
    "05_Methane_dimer_Dissociated",
    "06_Ethene_dimer",
    "06_Ethene_dimer_Dissociated",
    "07_Uracil_dimer_stack",
    "07_Uracil_dimer_stack_Dissociated",
    "08_Ethene-ethyne_complex",
    "08_Ethene-ethyne_complex_Dissociated",
    "09_Benzene-water_complex",
    "09_Benzene-water_complex_Dissociated",
    "11_Phenol_dimer",
    "11_Phenol_dimer_Dissociated",
]

for geom_str in geom_names:
    print(geom_str)
    config["molecule_args"]["database_args"]["comment"] = geom_str
    mol = get_molecule(config["molecule_args"])
    hf = run_hf(mol, config["hf"])
    s2, mult = hf.spin_square()
    with open("energies.csv", "a") as f:
        f.write(f"{geom_str},{hf.e_tot},{s2},{mult}\n")
>>>>>>> c6cacb0b
<|MERGE_RESOLUTION|>--- conflicted
+++ resolved
@@ -2,7 +2,7 @@
 from sparse_wf.scf import run_hf
 from sparse_wf.system import get_molecule
 import yaml
-import pandas as pd
+import pathlib
 
 DEFAULT_CACHE_DIR = "~/runs/pyscf_cache"
 
@@ -12,43 +12,6 @@
         return yaml.safe_load(f)
 
 
-<<<<<<< HEAD
-# default_config = load_yaml(pathlib.Path(__file__).parent / "../../config/default.yaml")
-default_config = load_yaml("/home/scherbelam20/develop/sparse_wf/config/default.yaml")
-mol_config = default_config["molecule_args"]
-# mol_config["basis"] = "cc-pVDZ"
-# mol_config["pseudopotentials"] = []
-hf_config = default_config["pretraining"]["hf"]
-hf_config["cache_dir"] = DEFAULT_CACHE_DIR
-hf_config["newton"] = True
-# hf_config["restricted"] = True
-
-spin_data = []
-n_values = [2, 4, 6, 8, 12, 16, 20, 24, 36]
-states = ["0deg_singlet", "90deg_triplet"]
-geom_strings = [f"cumulene_C{n}H4_{state}" for n in n_values for state in states]
-# geom_strings = ["cumulene_C24H4_0deg_singlet", "cumulene_C36H4_0deg_singlet"]
-for geom_str in geom_strings:
-    mol_config["database_args"]["comment"] = geom_str
-    mol = get_molecule(mol_config)
-    hf = run_hf(mol, hf_config)
-
-    hf.max_cycle = 5
-    energy = hf.kernel()
-    s2, mult = hf.spin_square()
-    print(f"Geom: {geom_str}, E: {energy}")
-    print(f"S2: {s2}, mult: {mult}")
-    spin_data.append(
-        {
-            "geom": geom_str,
-            "s2": s2,
-            "mult": mult,
-            "E": energy,
-        }
-    )
-df = pd.DataFrame(spin_data)
-df.to_csv("cumulene_spin_data.csv", index=False)
-=======
 default_config = load_yaml(pathlib.Path(__file__).parent / "../../config/default.yaml")
 config = load_yaml("config.yaml")
 config["molecule_args"] = default_config["molecule_args"] | config.get("molecule_args", {})
@@ -88,5 +51,4 @@
     hf = run_hf(mol, config["hf"])
     s2, mult = hf.spin_square()
     with open("energies.csv", "a") as f:
-        f.write(f"{geom_str},{hf.e_tot},{s2},{mult}\n")
->>>>>>> c6cacb0b
+        f.write(f"{geom_str},{hf.e_tot},{s2},{mult}\n")