from typing import Literal, TypeVar, Sequence

import folx
import jax
import jax.numpy as jnp

from sparse_wf.api import Charges, Electrons, LocalEnergy, Nuclei, ParameterizedWaveFunction, StaticInput
from sparse_wf.jax_utils import vectorize
from sparse_wf.pseudopotentials import make_pseudopotential
from sparse_wf.tree_utils import tree_maximum

P, MS = TypeVar("P"), TypeVar("MS")


@vectorize(signature="(n,d),(m,d),(m)->()")
def potential_energy(r: Electrons, R: Nuclei, Z: Charges):
    """Compute the potential energy of the system"""
    dist_ee = jnp.triu(jnp.linalg.norm(r[:, None] - r, axis=-1), k=1)
    dist_en = jnp.linalg.norm(r[:, None] - R, axis=-1)
    dist_nn = jnp.linalg.norm(R[:, None, :] - R, axis=-1)

    E_ee = jnp.sum(jnp.triu(1 / dist_ee, k=1))
    E_en = -jnp.sum(Z / dist_en)
    E_nn = jnp.sum(jnp.triu(Z[:, None] * Z / dist_nn, k=1))

    return E_ee + E_en + E_nn


def make_kinetic_energy(wf: ParameterizedWaveFunction[P, MS], use_fwd_lap=True):
    """Create a kinetic energy function from a wave function"""

    @vectorize(signature="(n,d)->()", excluded=frozenset({0, 2}))
    def kinetic(params: P, electrons: Electrons, static: StaticInput) -> LocalEnergy:
        """Compute the local energy of the system"""

        def closed_wf(electrons):
            return wf(params, electrons, static)

        if use_fwd_lap:
            laplacian, jacobian = folx.ForwardLaplacianOperator(0.6)(closed_wf)(electrons)
        else:
            laplacian, jacobian = folx.LoopLaplacianOperator()(closed_wf)(electrons)
        kinetic_energy = -0.5 * (laplacian.sum() + jnp.vdot(jacobian, jacobian))
        return kinetic_energy

    return kinetic


def make_local_energy(
    wf: ParameterizedWaveFunction[P, MS],
    energy_operator: Literal["sparse", "dense"],
    pseudopotentials: Sequence[str],  # list of atoms for which to use pseudopotentials
    pp_grid_points: dict[str, int],
    pp_nonloc_batch_size: int,
):
    """Create a local energy function from a wave function"""
    match energy_operator.lower():
        case "dense":
            kin_fn = wf.kinetic_energy_dense
        case "sparse":
            kin_fn = wf.kinetic_energy
        case _:
            raise ValueError(f"Unknown energy operator: {energy_operator}")

    eff_charges, pp_local, pp_nonlocal = make_pseudopotential(
        wf.Z, pseudopotentials, pp_grid_points, pp_nonloc_batch_size
    )

    def local_energy(
        key: jax.Array, params: P, electrons: Electrons, static: StaticInput
    ) -> tuple[LocalEnergy, StaticInput]:
        """Compute the local energy of the system"""
<<<<<<< HEAD
        new_static_Ekin = wf.get_static_input(electrons, laplacian=True)
=======
        # Since we don't compute triplets within the ECP to save time, we need compute them once for the local energy
        new_static_Ekin = wf.get_static_input(electrons)
>>>>>>> f17328f4
        kinetic_energy = kin_fn(params, electrons, static)
        potential = potential_energy(electrons, wf.R, eff_charges)
        potential += pp_local(electrons, wf.R)
        nl_pp, new_static_pp = pp_nonlocal(key, wf, params, electrons, static)
<<<<<<< HEAD
        new_static = tree_maximum(new_static_Ekin, new_static_pp)
=======
>>>>>>> f17328f4
        potential += nl_pp
        new_static = tree_maximum(new_static_Ekin, new_static_pp)
        return kinetic_energy + potential, new_static

    return local_energy<|MERGE_RESOLUTION|>--- conflicted
+++ resolved
@@ -70,20 +70,12 @@
         key: jax.Array, params: P, electrons: Electrons, static: StaticInput
     ) -> tuple[LocalEnergy, StaticInput]:
         """Compute the local energy of the system"""
-<<<<<<< HEAD
-        new_static_Ekin = wf.get_static_input(electrons, laplacian=True)
-=======
         # Since we don't compute triplets within the ECP to save time, we need compute them once for the local energy
         new_static_Ekin = wf.get_static_input(electrons)
->>>>>>> f17328f4
         kinetic_energy = kin_fn(params, electrons, static)
         potential = potential_energy(electrons, wf.R, eff_charges)
         potential += pp_local(electrons, wf.R)
         nl_pp, new_static_pp = pp_nonlocal(key, wf, params, electrons, static)
-<<<<<<< HEAD
-        new_static = tree_maximum(new_static_Ekin, new_static_pp)
-=======
->>>>>>> f17328f4
         potential += nl_pp
         new_static = tree_maximum(new_static_Ekin, new_static_pp)
         return kinetic_energy + potential, new_static
