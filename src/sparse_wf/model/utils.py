--- conflicted
+++ resolved
@@ -110,10 +110,7 @@
 def param_initializer(value: float):
     def init(key, shape, dtype) -> Array:
         return value * jnp.ones(shape, dtype)
-<<<<<<< HEAD
-=======
 
->>>>>>> f3736e7f
     return init
 
 
