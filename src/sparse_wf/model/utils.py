import jax.nn as jnn
from jaxtyping import Float, Array, ArrayLike
from typing import Callable, Optional, Sequence, cast, NamedTuple
import flax.linen as nn
import jax.numpy as jnp
import jax
import numpy as np
import functools
from sparse_wf.api import Electrons, HFOrbitals, Int, SlaterMatrices, SignedLogAmplitude
import einops
from flax.linen.initializers import truncated_normal, variance_scaling, lecun_normal, zeros_init

ElecInp = Float[Array, "*batch n_electrons n_in"]
ElecNucDistances = Float[Array, "*batch n_electrons n_nuclei"]
ElecElecDistances = Float[Array, "*batch n_electrons n_electrons"]


FilterKernel = Float[Array, "neighbour features"]
Embedding = Float[Array, "features"]
NeighbourEmbeddings = Float[Embedding, "neighbours"]


class MLP(nn.Module):
    widths: Sequence[int]
    activate_final: bool = False
    activation: Callable = jax.nn.silu
    residual: bool = False
    use_bias: bool = True
    output_bias: bool = True

    @nn.compact
    def __call__(self, x: Float[Array, "*batch_dims _"]) -> Float[Array, "*batch_dims _"]:
        depth = len(self.widths)
        for ind_layer, out_width in enumerate(self.widths):
            is_output_layer = ind_layer == (depth - 1)

            if is_output_layer:
                y = nn.Dense(out_width, use_bias=self.output_bias)(x)
            else:
                y = nn.Dense(out_width, use_bias=self.use_bias)(x)

            if not is_output_layer or self.activate_final:
                y = self.activation(y)
<<<<<<< HEAD
=======

>>>>>>> 25893417
            if self.residual and (x.shape[-1] == out_width):
                x = x + y
            else:
                x = y
<<<<<<< HEAD
=======

>>>>>>> 25893417
        return x


def cutoff_function(d: Float[Array, "*dims"], p=4) -> Float[Array, "*dims"]:  # noqa: F821
    a = -(p + 1) * (p + 2) * 0.5
    b = p * (p + 2)
    c = -p * (p + 1) * 0.5
    cutoff = 1 + a * d**p + b * d ** (p + 1) + c * d ** (p + 2)
    # Heavyside is only required to enforce cutoff in fully connected implementation
    # and when evaluating the cutoff to a padding/placeholder "neighbour" which is far away
    # cutoff *= jax.numpy.heaviside(1 - d, 0.0)
    cutoff = jnp.where(d < 1, cutoff, 0.0)
    return cutoff


def contract(h_nb: NeighbourEmbeddings, Gamma_nb: FilterKernel, h_center: Optional[Embedding] = None):
    """Helper function implementing the message passing step"""

    # n = neighbour, f = feature
    msg = jnp.einsum("...nf,...nf->...f", h_nb, Gamma_nb)
    if h_center is not None:
        msg += h_center
    emb_out = jax.nn.silu(msg)
    return cast(Embedding, emb_out)


def swap_bottom_blocks(matrix: Float[Array, "... n m"], n: int, m: int | None = None) -> Float[Array, "... n m"]:
    if m is None:
        m = n
    return jnp.concatenate(
        [
            matrix[..., :n, :],
            jnp.concatenate(
                [
                    matrix[..., n:, m:],
                    matrix[..., n:, :m],
                ],
                axis=-1,
            ),
        ],
        axis=-2,
    )


def signed_logpsi_from_orbitals(orbitals: SlaterMatrices) -> SignedLogAmplitude:
    slogdets = [jnp.linalg.slogdet(orbs) for orbs in orbitals]
    # For block-diagonal determinants, orbitals is a tuple of length 2. The following line is a fancy way to write
    # logdet, sign = logdet_up + logdet_dn, sign_up * sign_dn
    sign, logdet = functools.reduce(lambda x, y: (x[0] * y[0], x[1] + y[1]), slogdets, (1, 0))
    logpsi, signpsi = jnn.logsumexp(logdet, b=sign, return_sign=True)
    return signpsi, logpsi


def get_dist_same_diff(electrons: ElecElecDistances, n_up):
    # Compute distances
    diff = electrons[..., None, :, :] - electrons[..., :, None, :]
    dists = jnp.linalg.norm(diff, axis=-1)

    # Get one copy of the distances between all electrons with the same spin
    upper_tri_indices = jnp.triu_indices(n_up, 1)
    dist_same_up = dists[..., :n_up, :n_up][..., upper_tri_indices[0], upper_tri_indices[1]]
    upper_tri_indices = jnp.triu_indices(dists.shape[-1] - n_up, 1)
    dist_same_down = dists[..., n_up:, n_up:][..., upper_tri_indices[0], upper_tri_indices[1]]
    dist_same = jnp.concatenate([dist_same_up, dist_same_down], axis=-1)
    # Get the distance between all electrons of different spin
    flat_shape = dists.shape[:-2] + (-1,)
    dist_diff = dists[..., :n_up, n_up:].reshape(flat_shape)

    return dist_same, dist_diff


def param_initializer(value: float):
    def init(key, shape, dtype) -> Array:
        return value * jnp.ones(shape, dtype)

    return init


def truncated_normal_with_mean_initializer(mean: float, stddev=0.01):
    def init(key, shape, dtype) -> Array:
        return mean + nn.initializers.truncated_normal(stddev)(key, shape, dtype)

    return init


class IsotropicEnvelope(nn.Module):
    n_determinants: int
    n_orbitals: int
    envelope_size: int
    cutoff: Optional[float] = None

    @nn.compact
    def __call__(self, dists: ElecNucDistances) -> jax.Array:
        n_nuc = dists.shape[-1]
        sigma = nn.softplus(self.param("sigma", truncated_normal_with_mean_initializer(1), (n_nuc, self.envelope_size), jnp.float32))
        pi = self.param("pi", jnn.initializers.ones, (n_nuc, self.n_orbitals * self.n_determinants, self.envelope_size), jnp.float32)
        scaled_dists = dists[..., None] * sigma
        env = jnp.exp(-scaled_dists)
        if self.cutoff is not None:
            env *= cutoff_function(dists / self.cutoff)
        out = jnp.einsum("JKe,Je->K", pi, env)  # J = atom, K = orbital x determinant, e = envelope size
        return out


class SlaterOrbitals(nn.Module):
    n_determinants: int
    envelope_size: int
    spins: tuple[int, int]

    @nn.compact
    def __call__(self, h_one: ElecInp, dists: ElecNucDistances) -> SlaterMatrices:
        n_el = h_one.shape[-2]
        spins = np.array(self.spins)
        orbitals = nn.Dense(self.n_determinants * n_el)(h_one)
        orbitals *= IsotropicEnvelope(self.n_determinants, n_el, self.envelope_size)(dists)
        orbitals = einops.rearrange(
            orbitals, "... el (det orb) -> ... det el orb", el=n_el, orb=n_el, det=self.n_determinants
        )
        orbitals = swap_bottom_blocks(orbitals, spins[0])  # reverse bottom two blocks
        return (orbitals,)


def hf_orbitals_to_fulldet_orbitals(hf_orbitals: HFOrbitals) -> SlaterMatrices:
    dtype = hf_orbitals[0].dtype
    leading_shape = hf_orbitals[0].shape[:-2]
    n_up = hf_orbitals[0].shape[-1]
    n_down = hf_orbitals[1].shape[-1]
    full_det = jnp.concatenate(
        [
            jnp.concatenate(
                [
                    hf_orbitals[0],
                    jnp.zeros((*leading_shape, n_up, n_down), dtype),
                ],
                axis=-1,
            ),
            jnp.concatenate(
                [
                    jnp.zeros((*leading_shape, n_down, n_up), dtype),
                    hf_orbitals[1],
                ],
                axis=-1,
            ),
        ],
        axis=-2,
    )
    # Add broadcast dimension for many determinants
    return (full_det[..., None, :, :],)


class DynamicFilterParams(NamedTuple):
    scales: jax.Array
    kernel: jax.Array
    bias: jax.Array


def scale_initializer(cutoff, rng, shape, dtype=jnp.float32):
    n_scales = shape[-1]
    scale = jnp.linspace(0, cutoff, n_scales, dtype=dtype)
    scale *= 1 + 0.1 * jax.random.normal(rng, shape, dtype)
    return scale


class PairwiseFilter(nn.Module):
    cutoff: float
    pair_dim: int

    @nn.compact
    def __call__(
        self, dist_diff: Float[Array, "*batch_dims features_in"], dynamic_params: DynamicFilterParams
    ) -> Float[Array, "*batch_dims features_out"]:
        """Compute the pairwise filters between two particles.

        Args:
            dist_diff: The distance, 3D difference and optional spin difference between two particles [n_el x n_nb x 4(5)].
                The 0th feature dimension must contain the distance, the remaining dimensions can contain arbitrary
                features that are used to compute the pairwise filters, e.g. product of spins.
        """
        # Direction- (and spin-) dependent MLP
        directional_features = jax.nn.silu(dist_diff @ dynamic_params.kernel + dynamic_params.bias)
        directional_features = nn.Dense(self.pair_dim)(directional_features)

        # Distance-dependenet radial filters
        dist = dist_diff[..., 0]
        # scales = self.param("scales", self.scale_initializer, (self.n_envelopes,), jnp.float32)
        scales = jax.nn.softplus(dynamic_params.scales)
        envelopes = jnp.exp(-((dist[..., None] / scales) ** 2))
        envelopes *= cutoff_function(dist / self.cutoff)[..., None]
        envelopes = nn.Dense(self.pair_dim, use_bias=False)(envelopes)
        beta = directional_features * envelopes
        return beta


class ElElCusp(nn.Module):
    n_up: int

    @nn.compact
    def __call__(self, electrons: Electrons) -> Float[Array, " *batch_dims"]:
        dist_same, dist_diff = get_dist_same_diff(electrons, self.n_up)

        alpha_same = self.param("alpha_same", nn.initializers.ones, (), jnp.float32)
        alpha_diff = self.param("alpha_diff", nn.initializers.ones, (), jnp.float32)
        # factor_same = self.param("factor_same", param_initializer(-0.25), (), jnp.float32)
        # factor_diff = self.param("factor_diff", param_initializer(-0.5), (), jnp.float32)
        factor_same, factor_diff = -0.25, -0.5

        cusp_same = jnp.sum(alpha_same**2 / (alpha_same + dist_same), axis=-1)
        cusp_diff = jnp.sum(alpha_diff**2 / (alpha_diff + dist_diff), axis=-1)

        return factor_same * cusp_same + factor_diff * cusp_diff


def get_diff_features(
    r: Float[ArrayLike, "dim=3"],
    r_nb: Float[Array, "dim=3"],
    s: Optional[Int] = None,
    s_nb: Optional[Int] = None,
):
    diff = r - r_nb
    dist = jnp.linalg.norm(diff, keepdims=True)
    features = [dist, diff]
    if s is not None:
        features.append(s[None])
    if s_nb is not None:
        features.append(s_nb[None])
    return jnp.concatenate(features)


get_diff_features_vmapped = jax.vmap(get_diff_features, in_axes=(None, 0, None, 0))<|MERGE_RESOLUTION|>--- conflicted
+++ resolved
@@ -8,7 +8,6 @@
 import functools
 from sparse_wf.api import Electrons, HFOrbitals, Int, SlaterMatrices, SignedLogAmplitude
 import einops
-from flax.linen.initializers import truncated_normal, variance_scaling, lecun_normal, zeros_init
 
 ElecInp = Float[Array, "*batch n_electrons n_in"]
 ElecNucDistances = Float[Array, "*batch n_electrons n_nuclei"]
@@ -39,20 +38,14 @@
             else:
                 y = nn.Dense(out_width, use_bias=self.use_bias)(x)
 
-            if not is_output_layer or self.activate_final:
+            if (not is_output_layer) or self.activate_final:
                 y = self.activation(y)
-<<<<<<< HEAD
-=======
-
->>>>>>> 25893417
+
             if self.residual and (x.shape[-1] == out_width):
                 x = x + y
             else:
                 x = y
-<<<<<<< HEAD
-=======
-
->>>>>>> 25893417
+
         return x
 
 
@@ -138,6 +131,47 @@
     return init
 
 
+class JastrowFactor(nn.Module):
+    embedding_n_hidden: Optional[Sequence[int]]
+    soe_n_hidden: Optional[Sequence[int]]
+    init_with_zero: bool = False
+
+    @nn.compact
+    def __call__(self, embeddings):
+        """
+        There are three options here (i is the electron index):
+        (1) J_i = MLP_[embedding_n_hidden, 1](embeddings) , J=sum(J_i)
+        (2) J_i = MLP_[embedding_n_hidden](embeddings), J=MLP_[soe_n_hidden, 1](sum(J_i))
+        (3) J=MLP_[soe_n_hidden, 1](sum(embeddings_i))
+        """
+        if self.embedding_n_hidden is None and self.soe_n_hidden is None:
+            raise KeyError("Either embedding_n_hidden or soe_n_hidden must be specified when using mlp jastrow.")
+
+        if self.embedding_n_hidden is not None:
+            if self.soe_n_hidden is None:  # Option (1)
+                jastrow = jnp.squeeze(
+                    MLP([*self.embedding_n_hidden, 1], activate_final=False, residual=False, output_bias=False)(
+                        embeddings
+                    ),
+                    axis=-1,
+                )
+                jastrow = jnp.sum(jastrow, axis=-1)
+            else:  # Option (2) part 1
+                jastrow = MLP(self.embedding_n_hidden, activate_final=False, residual=False, output_bias=False)(
+                    embeddings
+                )
+        else:  # Option (3) part 2
+            jastrow = embeddings
+
+        if self.soe_n_hidden is not None:  # Option (2 or 3)
+            jastrow = jnp.sum(jastrow, axis=-2)  # Sum over electrons.
+            jastrow = jnp.squeeze(
+                MLP([*self.soe_n_hidden, 1], activate_final=False, residual=False, output_bias=False)(jastrow), axis=-1
+            )
+
+        return jastrow
+
+
 class IsotropicEnvelope(nn.Module):
     n_determinants: int
     n_orbitals: int
@@ -147,8 +181,12 @@
     @nn.compact
     def __call__(self, dists: ElecNucDistances) -> jax.Array:
         n_nuc = dists.shape[-1]
-        sigma = nn.softplus(self.param("sigma", truncated_normal_with_mean_initializer(1), (n_nuc, self.envelope_size), jnp.float32))
-        pi = self.param("pi", jnn.initializers.ones, (n_nuc, self.n_orbitals * self.n_determinants, self.envelope_size), jnp.float32)
+        sigma = nn.softplus(
+            self.param("sigma", truncated_normal_with_mean_initializer(1), (n_nuc, self.envelope_size), jnp.float32)
+        )
+        pi = self.param(
+            "pi", jnn.initializers.ones, (n_nuc, self.n_orbitals * self.n_determinants, self.envelope_size), jnp.float32
+        )
         scaled_dists = dists[..., None] * sigma
         env = jnp.exp(-scaled_dists)
         if self.cutoff is not None:
