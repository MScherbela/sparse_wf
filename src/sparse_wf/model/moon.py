--- conflicted
+++ resolved
@@ -95,7 +95,6 @@
     h0_to_hout: DependencyMap
 
 
-<<<<<<< HEAD
 def get_max_nr_of_dependencies(dist_ee: DistanceMatrix, dist_ne: DistanceMatrix, cutoff: float):
     @functools.partial(jnp.vectorize, signature="(elec,elec),(nuc,elec),()->(),(),()")
     def max_deps_vectorized(dist_ee: DistanceMatrix, dist_ne: DistanceMatrix, cutoff: float):
@@ -124,13 +123,6 @@
     # max_func = lambda l: pmax_if_pmap(jnp.max(jnp.asarray(l), axis=1))
     # n_deps_max_h0, n_deps_max_H, n_deps_max_h_out = max_func(n_deps_max_h0), max_func(n_deps_max_H), max_func(n_deps_max_h_out)
     return n_deps
-=======
-def get_max_nr_of_dependencies(
-    n_neighbours: NrOfNeighbours, dist_ee: DistanceMatrix, dist_ne: DistanceMatrix, cutoff: float
-):
-    # Thest first electron message passing step can depend at most on electrons within 1 * cutoff
-    n_deps_max_h0 = n_neighbours.ee + 1  # h0 depends on itself and its electron neighbours
->>>>>>> f403ec0c
 
 
 
@@ -145,7 +137,7 @@
         ne=round_to_next_step(n_ne, 1.1, 1, n_el),  # type: ignore
         en_1el=round_to_next_step(n_en_1el, 1.1, 1, n_nuc),  # type: ignore
     )
-    n_deps_h0, n_deps_H, n_deps_hout = get_max_nr_of_dependencies(n_neighbours, dist_ee, dist_ne, cutoff)  # noqa: F821
+    n_deps_h0, n_deps_H, n_deps_hout = get_max_nr_of_dependencies(dist_ee, dist_ne, cutoff)  # noqa: F821
     n_deps = NrOfDependencies(
         h_el_initial=n_deps_h0,
         H_nuc=round_to_next_step(n_deps_H, 1.1, 1, n_el),  # type: ignore
