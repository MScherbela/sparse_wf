--- conflicted
+++ resolved
@@ -1,10 +1,6 @@
 import functools
-<<<<<<< HEAD
-from typing import Callable, Literal, NamedTuple, Optional, TypedDict, cast, overload, Generic, TypeVar
-
-=======
-from typing import Callable, NamedTuple, Optional, TypedDict, cast
->>>>>>> 131c2d10
+from typing import Callable, NamedTuple, Optional, TypedDict, cast, Generic, TypeVar
+
 
 import flax.linen as nn
 import jax
@@ -15,28 +11,27 @@
 from jaxtyping import Array, Float, Integer
 
 from folx.api import FwdLaplArray
-<<<<<<< HEAD
-from sparse_wf.api import Charges, ElectronEmb, ElectronIdx, Electrons, Int, Nuclei, NucleiIdx, Parameters, Spins
+from sparse_wf.api import (
+    Charges,
+    ElectronIdx,
+    Electrons,
+    Int,
+    Nuclei,
+    NucleiIdx,
+    Parameters,
+    Spins,
+    Embedding,
+)
 from sparse_wf.jax_utils import fwd_lap, jit, nn_vmap
 from sparse_wf.static_args import round_with_padding
-=======
-from sparse_wf.api import Charges, ElectronIdx, Electrons, Embedding, Int, Nuclei, NucleiIdx, Parameters
-from sparse_wf.jax_utils import fwd_lap, jit, nn_vmap, pmap, pmax_if_pmap
->>>>>>> 131c2d10
 from sparse_wf.model.graph_utils import (
     NO_NEIGHBOUR,
     Dependency,
     DependencyMap,
-<<<<<<< HEAD
     ElectronElectronEdges,
     ElectronNucleiEdges,
     NucleiElectronEdges,
-=======
-    DistanceMatrix,
-    NeighbourIndices,
-    NrOfNeighbours,
     affected_particles,
->>>>>>> 131c2d10
     get_dependency_map,
     get_full_distance_matrices,
     get_neighbour_features,
@@ -65,6 +60,7 @@
 
 class NrOfNeighbours(NamedTuple, Generic[T]):
     ee: T
+    ee_out: T
     en: T
     ne: T
     en_1el: T
@@ -123,6 +119,7 @@
     ee: ElectronElectronEdges
     en: ElectronNucleiEdges
     ne: NucleiElectronEdges
+    ee_out: ElectronElectronEdges
     en_1el: ElectronNucleiEdges
 
 
@@ -141,49 +138,9 @@
     hinit_to_hout: DependencyMap
 
 
-<<<<<<< HEAD
 class NucleusDependentParams(NamedTuple):
     filter: DynamicFilterParams
     nuc_embedding: Optional[jax.Array]
-=======
-def get_max_nr_of_dependencies(
-    n_neighbours: NrOfNeighbours, dist_ee: DistanceMatrix, dist_ne: DistanceMatrix, cutoff: float
-):
-    # Thest first electron message passing step can depend at most on electrons within 1 * cutoff
-    n_deps_max_h0 = n_neighbours.ee + 1  # h0 depends on itself and its electron neighbours
-
-    # The nuclear embeddings are computed with 2 message passing steps and can therefore depend at most on electrons within 2 * cutoff
-    n_deps_max_H = pmax_if_pmap(jnp.max(jnp.sum(dist_ne < cutoff * 2, axis=-1)))
-
-    # The output electron embeddings are computed with 3 message passing step and can therefore depend at most on electrons within 3 * cutoff
-    n_deps_max_h_out = pmax_if_pmap(jnp.max(jnp.sum(dist_ee < cutoff * 3, axis=-1)))
-    return n_deps_max_h0, n_deps_max_H, n_deps_max_h_out
-
-
-def _get_static(electrons: Array, R: Nuclei, cutoff: float, cutoff_1el: float):
-    n_el = electrons.shape[-2]
-    n_nuc = len(R)
-    dist_ee, dist_ne = get_full_distance_matrices(electrons, R)
-    n_ee, n_ee_out, n_en, n_ne, n_en_1el = get_nr_of_neighbours(dist_ee, dist_ne, cutoff, cutoff_1el)
-    n_neighbours = NrOfNeighbours(
-        ee=round_to_next_step(n_ee, 1.1, 1, n_el - 1),  # type: ignore
-        ee_out=round_to_next_step(n_ee_out, 1.1, 1, n_el - 1),  # type: ignore
-        en=round_to_next_step(n_en, 1.1, 1, n_nuc),  # type: ignore
-        ne=round_to_next_step(n_ne, 1.1, 1, n_el),  # type: ignore
-        en_1el=round_to_next_step(n_en_1el, 1.1, 1, n_nuc),  # type: ignore
-    )
-    n_deps_h0, n_deps_H, n_deps_hout = get_max_nr_of_dependencies(n_neighbours, dist_ee, dist_ne, cutoff)  # noqa: F821
-    n_deps = NrOfDependencies(
-        h_el_initial=n_deps_h0,
-        H_nuc=round_to_next_step(n_deps_H, 1.1, 1, n_el),  # type: ignore
-        h_el_out=round_to_next_step(n_deps_hout, 1.1, 1, n_el),  # type: ignore
-    )
-    return n_neighbours, n_deps
-
-
-get_static_pmapped = pmap(_get_static, in_axes=(0, None, None, None))
-get_static_jitted = jit(_get_static)
->>>>>>> 131c2d10
 
 
 class MoonElecEmb(nn.Module):
@@ -442,87 +399,36 @@
     static: StaticInputMoon[int],
     cutoff: float,
 ):
-<<<<<<< HEAD
-    # Finding affected electrons
-    def affected_particles(old_x, old_y, new_x, new_y, num_changes: int, include_idx=None):
-        dist_old = jnp.linalg.norm(old_x[:, None] - old_y[None], axis=-1)  # shape: [x, y]
-        dist_new = jnp.linalg.norm(new_x[:, None] - new_y[None], axis=-1)
-        # we only care whether they were close or after the move, not which of these.
-        dist_shortest = jnp.minimum(dist_old, dist_new)
-        dist_shortest = jnp.min(dist_shortest, axis=0)  # shortest path to any particle, shape: [y]
-        if include_idx is not None:
-            dist_shortest = dist_shortest.at[include_idx].set(0.0)
-        # top k returns the k largest values and indices from an array, since we want the smallest distances we negate them
-        neg_dists, order = jax.lax.top_k(-dist_shortest, num_changes)
-        idx_affected = jnp.where(neg_dists > (-cutoff), order, NO_NEIGHBOUR)
-        return idx_affected
-
     idx_changed_h0 = affected_particles(
-=======
-    num_changed = changed_electrons.shape[-1]
-    n_electrons = electrons.shape[0]
-    n_nuclei = nuclei.shape[0]
-    num_changed_h0 = min(static.n_changes.h0 * num_changed, n_electrons)
-    num_changed_nuclei = min(static.n_changes.nuclei * num_changed, n_nuclei)
-    num_changed_out = min(
-        static.n_changes.out * num_changed_nuclei,
-        static.n_changes.out * num_changed,
-        n_electrons,
-    )
-
-    changed_h0 = affected_particles(
->>>>>>> 131c2d10
         previous_electrons[changed_electrons],
         previous_electrons,
         electrons[changed_electrons],
         electrons,
-<<<<<<< HEAD
         static.n_changes.h0,
-=======
-        num_changed_h0,
-        cutoff=cutoff,
->>>>>>> 131c2d10
+        cutoff,
     )
     idx_changed_nuclei = affected_particles(
-        previous_electrons[idx_changed_h0],
-        nuclei,
-        electrons[idx_changed_h0],
-        nuclei,
-<<<<<<< HEAD
-        static.n_changes.nuclei,
+        previous_electrons[idx_changed_h0], nuclei, electrons[idx_changed_h0], nuclei, static.n_changes.nuclei, cutoff
     )
-    idx_changed_out = affected_particles(
+    idx_changed_msg = affected_particles(
         nuclei[idx_changed_nuclei],
-=======
-        num_changed_nuclei,
-        cutoff=cutoff,
-    )
-    changed_msg = affected_particles(
-        nuclei[changed_nuclei],
->>>>>>> 131c2d10
         previous_electrons,
         nuclei[idx_changed_nuclei],
         electrons,
-<<<<<<< HEAD
         static.n_changes.out,
+        cutoff,
         idx_changed_h0,
     )
-    return EmbeddingChanges(h0=idx_changed_h0, nuclei=idx_changed_nuclei, out=idx_changed_out)
-=======
-        num_changed_out,
-        cutoff=cutoff,
-        include=changed_h0,
-    )
-    changed_out = affected_particles(
+    idx_changed_out = affected_particles(
         previous_electrons[changed_electrons],
         previous_electrons,
         electrons[changed_electrons],
         electrons,
-        num_changed_out,
-        cutoff=3 * cutoff,
+        static.n_changes.out,
+        3 * cutoff,
+        idx_changed_h0,
     )
-    return EmbeddingChanges(changed_h0, changed_nuclei, changed_msg, changed_out)
->>>>>>> 131c2d10
+    return EmbeddingChanges(h0=idx_changed_h0, nuclei=idx_changed_nuclei, msg=idx_changed_msg, out=idx_changed_out)
 
 
 class MoonScales(TypedDict):
@@ -557,7 +463,6 @@
     h_out: Array
 
 
-<<<<<<< HEAD
 def get_neighbour_coordinates(electrons: Electrons, R: Nuclei, idx_nb: NeighbourIndices, spins: Spins):
     # [n_el  x n_neighbouring_electrons] - spin of each adjacent electron for each electron
     spin_nb_ee = get_with_fill(spins, idx_nb.ee, 0.0)
@@ -578,10 +483,7 @@
     return spin_nb_ee, r_nb_ee, spin_nb_ne, r_nb_ne, R_nb_en, R_nb_en_1el
 
 
-class MoonEmbedding(PyTreeNode):
-=======
 class MoonEmbedding(PyTreeNode, Embedding[MoonEmbeddingParams, StaticInputMoon, MoonState]):
->>>>>>> 131c2d10
     # Molecule
     R: Nuclei
     Z: Charges
@@ -662,6 +564,7 @@
         # Neighbours
         n_neighbours = NrOfNeighbours(
             ee=jnp.max(jnp.sum(dist_ee < self.cutoff, axis=-1, dtype=jnp.int32)),
+            ee_out=jnp.max(jnp.sum(dist_ee < 3 * self.cutoff, axis=-1, dtype=jnp.int32)),
             en=jnp.max(jnp.sum(dist_en < self.cutoff, axis=-1, dtype=jnp.int32)),
             ne=jnp.max(jnp.sum(dist_ne < self.cutoff, axis=-1, dtype=jnp.int32)),
             en_1el=jnp.max(jnp.sum(dist_en < self.cutoff_1el, axis=-1, dtype=jnp.int32)),
@@ -714,6 +617,7 @@
             ee=_get_neighbours(dist_ee, self.cutoff, max_n_neighbours.ee),
             en=_get_neighbours(dist_en, self.cutoff, max_n_neighbours.en),
             ne=_get_neighbours(dist_ne, self.cutoff, max_n_neighbours.ne),
+            ee_out=_get_neighbours(dist_ee, 3 * self.cutoff, max_n_neighbours.ee_out),
             en_1el=_get_neighbours(dist_en, self.cutoff_1el, max_n_neighbours.en_1el),
         )
 
@@ -904,9 +808,6 @@
         static: StaticInputMoon,
         state: MoonState,
     ):
-        # TODO(ms,cluster): idx_nb, actual_static = self.get_neighbour_indices(electrons, static.n_neighbours)
-        # actual_static = jtu.tree_map(jnp.maximum, state.static, actual_static)
-
         idx_nb = self.get_neighbour_indices(electrons, static.n_neighbours)
         spin_nb_ee, r_nb_ee, spin_nb_ne, r_nb_ne, R_nb_en, R_nb_en_1el, r_nb_ee_out, spin_nb_ee_out = (
             get_neighbour_coordinates(electrons, self.R, idx_nb, self.spins)
@@ -969,38 +870,26 @@
 
         # Update nuclei embeddings
         # Compute gamma_en again, but with a different set of electrons
-<<<<<<< HEAD
-        dyn_params = tree_idx(params.dynamic_params_en, idx_nb.en[idx_changed.out])
+        dyn_params = tree_idx(params.dynamic_params_en, idx_nb.en[idx_changed.msg])
         gamma_en_out = self._get_Gamma_en(
-            params.Gamma_en, electrons[idx_changed.out], R_nb_en[idx_changed.out], dyn_params
+            params.Gamma_en, electrons[idx_changed.msg], R_nb_en[idx_changed.msg], dyn_params
         )  # type: ignore
         HL_up, HL_dn = self.nuc_mlp.apply(params.nuc_mlp, H1_up, H1_dn)
         HL_up, HL_dn = cast(tuple[jax.Array, jax.Array], (HL_up, HL_dn))
         HL_up = state.HL_up.at[idx_changed.nuclei].set(HL_up)
         HL_dn = state.HL_dn.at[idx_changed.nuclei].set(HL_dn)
-        HL_up_nb_en = get_with_fill(HL_up, idx_nb.en[idx_changed.out], 0)
-        HL_dn_nb_en = get_with_fill(HL_dn, idx_nb.en[idx_changed.out], 0)
-        HL_nb_en = jnp.where(self.spins[idx_changed.out][..., None, None] > 0, HL_up_nb_en, HL_dn_nb_en)
-=======
-        dyn_params = tree_idx(params.dynamic_params_en, idx_nb.en[changed.msg])
-        gamma_en_out = self._get_Gamma_en(params.Gamma_en, electrons[changed.msg], R_nb_en[changed.msg], dyn_params)  # type: ignore
-        HL_up, HL_dn = self.nuc_mlp.apply(params.nuc_mlp, H1_up, H1_dn)
-        HL_up, HL_dn = cast(tuple[jax.Array, jax.Array], (HL_up, HL_dn))
-        HL_up = state.HL_up.at[changed.nuclei].set(HL_up)
-        HL_dn = state.HL_dn.at[changed.nuclei].set(HL_dn)
-        HL_up_nb_en = get_with_fill(HL_up, idx_nb.en[changed.msg], 0)
-        HL_dn_nb_en = get_with_fill(HL_dn, idx_nb.en[changed.msg], 0)
-        HL_nb_en = jnp.where(self.spins[changed.msg][..., None, None] > 0, HL_up_nb_en, HL_dn_nb_en)
->>>>>>> 131c2d10
+        HL_up_nb_en = get_with_fill(HL_up, idx_nb.en[idx_changed.msg], 0)
+        HL_dn_nb_en = get_with_fill(HL_dn, idx_nb.en[idx_changed.msg], 0)
+        HL_nb_en = jnp.where(self.spins[idx_changed.msg][..., None, None] > 0, HL_up_nb_en, HL_dn_nb_en)
         msg = contract(HL_nb_en, gamma_en_out)
         msg = normalize(msg, params.scales["msg"])
-        msg = state.msg.at[changed.msg].set(msg)
+        msg = state.msg.at[idx_changed.msg].set(msg)
 
         # Msg from hinit
         h_init_nb = jnp.where(
-            (self.spins[changed.out][:, None] == spin_nb_ee_out[changed.out])[..., None],
-            get_with_fill(h_init_same, idx_nb.ee_out[changed.out], 0),
-            get_with_fill(h_init_diff, idx_nb.ee_out[changed.out], 0),
+            (self.spins[idx_changed.out][:, None] == spin_nb_ee_out[idx_changed.out])[..., None],
+            get_with_fill(h_init_same, idx_nb.ee_out[idx_changed.out], 0),
+            get_with_fill(h_init_diff, idx_nb.ee_out[idx_changed.out], 0),
         )
 
         # readout
@@ -1018,22 +907,18 @@
             )
 
         # readout
-<<<<<<< HEAD
-        h_out = self.elec_out.apply(params.elec_out, h0[idx_changed.out], msg)
-=======
         h_out = cast(
             jax.Array,
             compute_hout(
-                h0[changed.out],
-                msg[changed.out],
-                electrons[changed.out],
-                r_nb_ee_out[changed.out],
-                self.spins[changed.out],
-                spin_nb_ee_out[changed.out],
+                h0[idx_changed.out],
+                msg[idx_changed.out],
+                electrons[idx_changed.out],
+                r_nb_ee_out[idx_changed.out],
+                self.spins[idx_changed.out],
+                spin_nb_ee_out[idx_changed.out],
                 h_init_nb,
             ),
         )
->>>>>>> 131c2d10
         h_out = cast(jax.Array, h_out)
         h_out = state.h_out.at[idx_changed.out].set(h_out)
 
@@ -1142,12 +1027,6 @@
         msg = contract_and_normalize(HL_nb_en, gamma_en_out, params.scales["msg"])
 
         # readout
-<<<<<<< HEAD
-        apply_elec_out = fwd_lap(lambda h, m: self.elec_out.apply(params.elec_out, h, m))
-        apply_elec_out = jax.vmap(apply_elec_out, in_axes=-2, out_axes=-2)
-        h_out = apply_elec_out(h0, msg)
-        return h_out, deps.h_el_out
-=======
         @functools.partial(jax.vmap, in_axes=(-2, -2, -2, -3, 0, 0, -3, -3), out_axes=-2)
         @functools.partial(fwd_lap, argnums=(0, 1, 2, 3, 6, 7))
         def apply_elec_out(h0, msg, electrons, r_nb_ee_out, spins, spin_nb_ee_out, h_init_nb_same, h_init_nb_diff):
@@ -1192,30 +1071,4 @@
             h_init_nb_same,
             h_init_nb_diff,
         )
-        return h_out, deps.h_el_out
-
-    def get_static_input(self, electrons: Array) -> StaticInputMoon:
-        if electrons.ndim == 4:
-            # [device x local_batch x el x 3] => electrons are split across gpus;
-            n_neighbours, n_dependencies = get_static_pmapped(electrons, self.R, self.cutoff, self.cutoff_1el)
-            # Data is synchronized across all devices, so we can just take the 0-th element
-            n_dependencies = [int(x[0]) for x in n_dependencies]
-            n_neighbours = [int(x[0]) for x in n_neighbours]
-        else:
-            n_neighbours, n_dependencies = get_static_jitted(electrons, self.R, self.cutoff, self.cutoff_1el)
-            n_dependencies = [int(x) for x in n_dependencies]
-            n_neighbours = [int(x) for x in n_neighbours]
-
-        n_neighbours = NrOfNeighbours(*n_neighbours)
-        n_dependencies = NrOfDependencies(*n_dependencies)
-        n_changes = NrOfChanges(
-            h0=n_dependencies.h_el_initial + self.low_rank_buffer,
-            nuclei=n_dependencies.H_nuc + self.low_rank_buffer,
-            out=n_dependencies.h_el_out + self.low_rank_buffer,
-        )
-        return StaticInputMoon(
-            n_neighbours=n_neighbours,
-            n_deps=n_dependencies,
-            n_changes=n_changes,
-        )
->>>>>>> 131c2d10
+        return h_out, deps.h_el_out