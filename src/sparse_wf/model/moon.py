--- conflicted
+++ resolved
@@ -202,17 +202,12 @@
         feat_ee = jnp.where(spin_mask[:, None], feat_ee_same, feat_ee_diff)
 
         # using h^init
-<<<<<<< HEAD
-        feat_ee = nn.silu(h + h_nb + feat_ee)
-=======
-        feat_ee += h + h_nb
-        feat_ee = self.activation(feat_ee)
->>>>>>> 8f59fb43
+        feat_ee = self.activation(h + h_nb + feat_ee)
 
         # contraction
         result = jnp.einsum("...id,...id->...d", feat_ee, gamma_ee)
         result = nn.Dense(self.feature_dim)(result) + nn.Dense(self.feature_dim, use_bias=False)(h)
-        result = nn.silu(result)
+        result = self.activation(result)
         return result
 
 
@@ -738,6 +733,7 @@
         edge_en_emb = nn.silu(h0[changed.h0][:, None] + edge_en_emb)
         h1 = contract(edge_en_emb, gamma_en_init)
         h1 = normalize(h1, params.scales["h1"])
+        h1 += h0[changed.h0]  # residual connection
         h1 = state.h1.at[changed.h0].set(h1)
 
         # Update nuclei embeddings
