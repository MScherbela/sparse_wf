--- conflicted
+++ resolved
@@ -101,15 +101,9 @@
 
 class FermiNetOrbitals(nn.Module):
     mol: pyscf.gto.Mole
-<<<<<<< HEAD
-    n_determinants: int = 4
-    hidden_dims: Sequence[tuple[int, int]] = ((256, 32), (256, 32), (256, 32), (256, 32))
-    activation: str = "silu"
-=======
     n_determinants: int = 16
     hidden_dims: Sequence[tuple[int, int]] = ((256, 32), (256, 32), (256, 32), (256, 32))
     activation: str = "tanh"
->>>>>>> 25893417
 
     @nn.compact
     def __call__(self, electrons: Electrons, static: None):
