--- conflicted
+++ resolved
@@ -1,9 +1,5 @@
 import functools
-<<<<<<< HEAD
-from typing import Literal, NamedTuple, cast
-=======
 from typing import Literal, cast
->>>>>>> efbf6116
 
 import flax.linen as nn
 import jax
@@ -11,35 +7,24 @@
 import jax.tree_util as jtu
 from folx.api import FwdJacobian, FwdLaplArray
 from jaxtyping import Array, Float
-import jax.tree_util as jtu
 
 from sparse_wf.api import ElectronIdx, Electrons, SignedLogAmplitude
 from sparse_wf.jax_utils import fwd_lap
-<<<<<<< HEAD
-from sparse_wf.model.utils import MLP, get_dist_same_diff
+from sparse_wf.model.graph_utils import NO_NEIGHBOUR
+from sparse_wf.model.utils import MLP, get_dist_same_diff, get_logscaled_diff_features
 from sparse_wf.model.sparse_fwd_lap import ElementWise, Linear, SparseMLP
-=======
-from sparse_wf.model.graph_utils import pad_jacobian_to_dense, NO_NEIGHBOUR
-from sparse_wf.model.utils import MLP, get_dist_same_diff, get_logscaled_diff_features
-from sparse_wf.model.sparse_fwd_lap import SparseMLP
->>>>>>> efbf6116
 from sparse_wf.tree_utils import tree_add
 from sparse_wf.model.sparse_fwd_lap import NodeWithFwdLap
 from flax.struct import PyTreeNode
 import numpy as np
 
 
-<<<<<<< HEAD
-class JastrowState(NamedTuple):
-    elementwise: jax.Array
-    attention: jax.Array
-    values: jax.Array
-=======
 class JastrowState(PyTreeNode):
     one_el: jax.Array
     two_el_same: jax.Array
     two_el_diff: jax.Array
->>>>>>> efbf6116
+    attention: jax.Array
+    values: jax.Array
 
 
 class YukawaJastrow(nn.Module):
@@ -79,7 +64,6 @@
         return factor_same * cusp_same + factor_diff * cusp_diff
 
 
-<<<<<<< HEAD
 class GlobalAttentionJastrowAttentionValues(nn.Module):
     n_register: int
     register_dim: int
@@ -148,7 +132,8 @@
         scale = self.param("scale", nn.initializers.zeros, (2,), jnp.float32)
         bias = self.param("bias", nn.initializers.ones, (1,), jnp.float32)
         return jastrow * scale + jnp.concatenate([jnp.zeros(1), bias])
-=======
+
+
 def get_all_pair_indices(n_el: int, n_up: int):
     idx_grids = np.meshgrid(np.arange(n_el), np.arange(n_el), indexing="ij")
     spin = np.concatenate([np.zeros(n_up, dtype=int), np.ones(n_el - n_up, dtype=int)])
@@ -178,7 +163,6 @@
     idx_pair_same = jnp.nonzero(is_changed_same, size=n_pairs_same, fill_value=NO_NEIGHBOUR)
     idx_pair_diff = jnp.nonzero(is_changed_diff, size=n_pairs_diff, fill_value=NO_NEIGHBOUR)
     return idx_pair_same, idx_pair_diff
->>>>>>> efbf6116
 
 
 class Jastrow(nn.Module):
@@ -213,14 +197,12 @@
         else:
             self.mlp = None
 
-<<<<<<< HEAD
         if self.use_attention:
             self.att_inp = GlobalAttentionJastrowAttentionValues(16, 8, self.n_up)
             self.att_out = AttentionOut()
         else:
             self.att_inp = None
             self.att_out = None
-=======
         if self.use_e_e_mlp:
             self.e_e_mlp_same = MLP([self.mlp_width] * self.mlp_depth + [1], activate_final=False, output_bias=False)
             self.e_e_mlp_diff = MLP([self.mlp_width] * self.mlp_depth + [1], activate_final=False, output_bias=False)
@@ -241,7 +223,6 @@
     def _apply_pairwise_mlp_diff(self, r1: Float[Array, " dim=3"], r2: Float[Array, " dim=3"]) -> jax.Array:
         features = get_logscaled_diff_features(r1 - r2)
         return self.e_e_mlp_diff(features) * self.e_e_mlp_scale_diff
->>>>>>> efbf6116
 
     def __call__(
         self,
@@ -270,17 +251,11 @@
             sign *= J_sign
             logpsi += J_logpsi
         else:
-<<<<<<< HEAD
-            jastrows_before_sum = jnp.zeros(())
-            J_attention, J_values = jnp.zeros(()), jnp.zeros(())
+            jastrows_before_sum = jnp.zeros((), electrons.dtype)
+            J_attention, J_values = jnp.zeros((), electrons.dtype), jnp.zeros((), electrons.dtype)
 
         if return_state:
-            return (sign, logpsi), JastrowState(jastrows_before_sum, J_attention, J_values)
-=======
-            jastrows_before_sum = jnp.zeros([], electrons.dtype)
-        if return_state:
-            return (sign, logpsi), JastrowState(jastrows_before_sum, jastrow_same, jastrow_diff)
->>>>>>> efbf6116
+            return (sign, logpsi), JastrowState(jastrows_before_sum, jastrow_same, jastrow_diff, J_attention, J_values)
         return (sign, logpsi)
 
     def low_rank_update(
@@ -313,10 +288,8 @@
             jastrow_same, jastrow_diff = jnp.zeros([], electrons.dtype), jnp.zeros([], electrons.dtype)
         if self.mlp:
             jastrows_before_sum = self._apply_mlp(embeddings[changed_embeddings])
-<<<<<<< HEAD
-            jastrows_before_sum = state.elementwise.at[changed_embeddings].set(jastrows_before_sum)
+            jastrows_before_sum = state.one_el.at[changed_embeddings].set(jastrows_before_sum)
             jastrows_after_sum = jastrows_before_sum.sum(axis=0)
-            # TODO: low rank update for attention jastrow
             if self.use_attention:
                 J_attention, J_values = self._apply_att_jastrow_inp(embeddings[changed_embeddings])
                 J_attention = state.attention.at[changed_embeddings].set(J_attention)
@@ -326,19 +299,11 @@
             else:
                 J_attention, J_values = jnp.zeros(()), jnp.zeros(())
             J_sign, J_logpsi = self._mlp_to_logpsi(jastrows_after_sum)
-=======
-            jastrows_before_sum = state.one_el.at[changed_embeddings].set(jastrows_before_sum)
-            J_sign, J_logpsi = self._mlp_to_logpsi(jastrows_before_sum.sum(axis=0))
->>>>>>> efbf6116
             sign *= J_sign
             logpsi += J_logpsi
         else:
             jastrows_before_sum = jnp.zeros(())
-<<<<<<< HEAD
-        return (sign, logpsi), JastrowState(jastrows_before_sum, J_attention, J_values)
-=======
-        return (sign, logpsi), JastrowState(jastrows_before_sum, jastrow_same, jastrow_diff)
->>>>>>> efbf6116
+        return (sign, logpsi), JastrowState(jastrows_before_sum, jastrow_same, jastrow_diff, J_attention, J_values)
 
     def _apply_mlp(self, embeddings):
         return self.mlp(embeddings) * self.mlp_scale + jnp.array([0, self.log_bias])
