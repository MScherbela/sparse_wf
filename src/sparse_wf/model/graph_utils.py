--- conflicted
+++ resolved
@@ -48,12 +48,8 @@
     ) -> NeighbourIndices:
         def _get_ind_neighbour(dist, max_n_neighbours: int, exclude_diagonal=False):
             if exclude_diagonal:
-<<<<<<< HEAD
                 n_particles = dist.shape[-1]
                 dist += jnp.diag(jnp.inf * jnp.ones(n_particles))
-=======
-                dist += jnp.diag(jnp.ones(dist.shape[-1]) * jnp.inf)
->>>>>>> 07dc7cb1
             in_cutoff = dist < self.cutoff
 
             # TODO: dynamically assert that n_neighbours <= max_n_neighbours
@@ -87,11 +83,7 @@
     @jit(static_argnames="self")
     def _get_max_n_neighbours(self, dist_ee: DistanceMatrix, dist_ne: DistanceMatrix):
         n_el = dist_ee.shape[-1]
-<<<<<<< HEAD
-        dist_ee += jnp.diag(jnp.inf * jnp.ones(n_el))
-=======
         dist_ee += jnp.diag(jnp.ones(n_el) * jnp.inf)
->>>>>>> 07dc7cb1
         n_ee = jnp.max(jnp.sum(dist_ee < self.cutoff, axis=-1))
         n_ne = jnp.max(jnp.sum(dist_ne < self.cutoff, axis=-1))
         n_en = jnp.max(jnp.sum(dist_ne < self.cutoff, axis=-2))
